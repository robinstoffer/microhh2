--- conflicted
+++ resolved
@@ -40,20 +40,12 @@
 stop=0.
 
 [time]
-<<<<<<< HEAD
-endtime=7200
-=======
 endtime=7200.
->>>>>>> fa7249d0
 adaptivestep=true
 dtmax=20.
 savetime=1800.
 outputiter=20
-<<<<<<< HEAD
-starttime=0
-=======
 starttime=0.
->>>>>>> fa7249d0
 rkorder=3
 
 [stats]
