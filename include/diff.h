--- conflicted
+++ resolved
@@ -18,12 +18,9 @@
     virtual unsigned long gettimelim(unsigned long, double);
     virtual double getdn(double);
 
-<<<<<<< HEAD
+    double dnmax;
+
   protected:
-=======
-    double dnmax;
-  private:
->>>>>>> fe1071a8
     cgrid   *grid;
     cfields *fields;
     cmpi    *mpi;
