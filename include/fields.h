--- conflicted
+++ resolved
@@ -115,14 +115,10 @@
         // TODO remove these to and bring them to diffusion model
         TF visc;
 
-<<<<<<< HEAD
-        enum Offset_type {Offset, No_offset};
-=======
         /*
          *Device (GPU) functions and variables
          */
 
->>>>>>> 847e571c
 
         void prepare_device();  ///< Allocation of all fields at device
         void forward_device();  ///< Copy of all fields from host to device
