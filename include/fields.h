--- conflicted
+++ resolved
@@ -139,11 +139,7 @@
     private:
         Master& master;
         Grid<TF>& grid;
-<<<<<<< HEAD
         Boundary_cyclic<TF> boundary_cyclic;
-        // Stats*  stats;
-=======
->>>>>>> 774a655a
 
         bool calc_mean_profs;
 
