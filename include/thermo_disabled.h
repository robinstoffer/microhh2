--- conflicted
+++ resolved
@@ -31,7 +31,6 @@
 
 class Thermo_disabled : public Thermo
 {
-<<<<<<< HEAD
     public:
         Thermo_disabled(Model*, Input*);
         virtual ~Thermo_disabled();
@@ -48,38 +47,15 @@
         void exec_dump() {}
         void get_mask(Field3d*, Field3d*, Mask*) {}
 
+#ifdef USECUDA
+    void prepare_device() {};
+    void clear_device() {};
+#endif
+
         // Empty functions that shall throw.
         void get_thermo_field(Field3d*, Field3d*, std::string name) { throw 1; }
         void get_buoyancy_surf(Field3d*) { throw 1; }
         void get_buoyancy_fluxbot(Field3d*) { throw 1; }
         void get_prog_vars(std::vector<std::string>*) { throw 1; }
-=======
-  public:
-    Thermo_disabled(Model*, Input*);
-    virtual ~Thermo_disabled();
-
-    // Interfacing functions to get buoyancy properties from other classes.
-    bool check_thermo_field(std::string name);
-
-    // Empty functions that are allowed to pass.
-    void init() {}
-    void create(Input*) {}
-    void exec() {}
-    void exec_stats(Mask*) {}
-    void exec_cross() {}
-    void exec_dump() {}
-    void get_mask(Field3d*, Field3d*, Mask*) {}
-
-#ifdef USECUDA
-    void prepare_device() {};
-    void clear_device() {};
-#endif
-
-    // Empty functions that shall throw.
-    void get_thermo_field(Field3d*, Field3d*, std::string name) { throw 1; }
-    void get_buoyancy_surf(Field3d*) { throw 1; }
-    void get_buoyancy_fluxbot(Field3d*) { throw 1; }
-    void get_prog_vars(std::vector<std::string>*) { throw 1; }
->>>>>>> d1b96ea6
 };
 #endif