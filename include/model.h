--- conflicted
+++ resolved
@@ -79,17 +79,7 @@
     std::string swbasestate;
 
   private:
-<<<<<<< HEAD
-    // switches for included schemes
-    std::string swadvec;
-    std::string swdiff;
-    std::string swpres;
-    std::string swboundary;
-    std::string swthermo;
 
-
-=======
->>>>>>> 57445df8
     // list of masks for statistics
     std::vector<std::string> masklist;
 
