/*
 * MicroHH
 * Copyright (c) 2011-2014 Chiel van Heerwaarden
 * Copyright (c) 2011-2014 Thijs Heus
 * Copyright (c)      2014 Bart van Stratum
 *
 * This file is part of MicroHH
 *
 * MicroHH is free software: you can redistribute it and/or modify
 * it under the terms of the GNU General Public License as published by
 * the Free Software Foundation, either version 3 of the License, or
 * (at your option) any later version.

 * MicroHH is distributed in the hope that it will be useful,
 * but WITHOUT ANY WARRANTY; without even the implied warranty of
 * MERCHANTABILITY or FITNESS FOR A PARTICULAR PURPOSE.  See the
 * GNU General Public License for more details.

 * You should have received a copy of the GNU General Public License
 * along with MicroHH.  If not, see <http://www.gnu.org/licenses/>.
 */

#include <cstdio>
#include <algorithm>
#include <cmath>
#include "grid.h"
#include "fields.h"
#include "thermo_dry.h"
#include "defines.h"
#include "constants.h"
#include "fd.h"
#include "model.h"
#include "stats.h"
#include "diff_les2s.h"
#include "master.h"
#include "cross.h"

#define NO_OFFSET 0.

using fd::o2::interp2;
using fd::o4::interp4;
using namespace constants;

ThermoDry::ThermoDry(Model *modelin, Input *inputin) : Thermo(modelin, inputin)
{
  swthermo = "dry";

  thref  = 0;
  threfh = 0;
  pref   = 0;
  prefh  = 0;
  exner  = 0;
  exnerh = 0;

  int nerror = 0;

  nerror += fields->initpfld("th", "Potential Temperature", "K");
  nerror += inputin->getItem(&fields->sp["th"]->visc, "fields", "svisc", "th");

  // Read list of cross sections
  nerror += inputin->getList(&crosslist , "thermo", "crosslist" , "");

  if(nerror)
    throw 1;
}

ThermoDry::~ThermoDry()
{
  delete[] this->thref;
  delete[] this->threfh;
  delete[] this->pref;
  delete[] this->prefh;
  delete[] this->exner;
  delete[] this->exnerh;

  #ifdef USECUDA
  clearDevice();
  #endif
}

void ThermoDry::init()
{
  // copy pointers
  stats = model->stats;

  // fields for Boussinesq and anelastic solver
  thref  = new double[grid->kcells];
  threfh = new double[grid->kcells];
  pref   = new double[grid->kcells];
  prefh  = new double[grid->kcells];
  exner  = new double[grid->kcells];
  exnerh = new double[grid->kcells];
}

void ThermoDry::create(Input *inputin)
{
  // Only in case of Boussinesq, read in reference potential temperature
  int nerror = 0;
  if(model->swbasestate == "boussinesq")
  {
    if(inputin->getItem(&thref0, "thermo", "thref0", ""))
      throw 1;
  }

  // For dry thermo, only anelastic needs surface pressure
  if(model->swbasestate == "anelastic")
  {
    if(inputin->getItem(&pbot, "thermo", "pbot", ""))
      throw 1;
  }

  // Setup base state for anelastic solver
  if(model->swbasestate == "anelastic")
  {
    // take the initial profile as the reference
    if(inputin->getProf(&thref[grid->kstart], "th", grid->kmax))
      throw 1;

    int kstart = grid->kstart;
    int kend   = grid->kend;

    // extrapolate the profile to get the bottom value
    threfh[kstart] = thref[kstart] - grid->z[kstart]*(thref[kstart+1]-thref[kstart])*grid->dzhi[kstart+1];

    // extrapolate the profile to get the top value
    threfh[kend] = thref[kend-1] + (grid->zh[kend]-grid->z[kend-1])*(thref[kend-1]-thref[kend-2])*grid->dzhi[kend-1];

    // set the ghost cells for the reference temperature
    thref[kstart-1] = 2.*threfh[kstart] - thref[kstart];
    thref[kend]     = 2.*threfh[kend]   - thref[kend-1];

    // interpolate the reference temperature profile
    for(int k=grid->kstart+1; k<grid->kend; ++k)
      threfh[k] = 0.5*(thref[k-1] + thref[k]);

    // ANELASTIC
    // calculate the base state pressure and density
    for(int k=grid->kstart; k<grid->kend; ++k)
    {
      pref [k] = pbot*std::exp(-grav/(Rd*thref[k])*grid->z[k]);
      exner[k] = std::pow(pref[k]/pbot, Rd/cp);

      // set the base density for the entire model
      fields->rhoref[k] = pref[k] / (Rd*exner[k]*thref[k]);
    }

    for(int k=grid->kstart; k<grid->kend+1; ++k)
    {
      prefh [k] = pbot*std::exp(-grav/(Rd*threfh[k])*grid->zh[k]);
      exnerh[k] = std::pow(prefh[k]/pbot, Rd/cp);

      // set the base density for the entire model
      fields->rhorefh[k] = prefh[k] / (Rd*exnerh[k]*threfh[k]);
    }

    // set the ghost cells for the reference variables
    // CvH for now in 2nd order
    pref [kstart-1] = 2.*prefh [kstart] - pref [kstart];
    exner[kstart-1] = 2.*exnerh[kstart] - exner[kstart];
    fields->rhoref[kstart-1] = 2.*fields->rhorefh[kstart] - fields->rhoref[kstart];

    pref [kend] = 2.*prefh [kend] - pref [kend-1];
    exner[kend] = 2.*exnerh[kend] - exner[kend-1];
    fields->rhoref[kend] = 2.*fields->rhorefh[kend] - fields->rhoref[kend-1];
  }
  else
  {
    // Set entire column to reference value
    for(int k=0; k<grid->kcells; ++k)
    {
      thref[k]  = thref0;
      threfh[k] = thref0;
    }
  }
  
  // add variables to the statistics
  if(stats->getSwitch() == "1")
  {
    // Add base state profiles to statistics -> needed/wanted for Boussinesq? Or write as 0D var?
    //stats->addfixedprof("pref",    "Full level basic state pressure", "Pa",     "z",  pref);
    //stats->addfixedprof("prefh",   "Half level basic state pressure", "Pa",     "zh", prefh);
    stats->addfixedprof("rhoref",  "Full level basic state density",  "kg m-3", "z",  fields->rhoref);
    stats->addfixedprof("rhorefh", "Half level basic state density",  "kg m-3", "zh", fields->rhorefh);
    stats->addfixedprof("thref",   "Full level reference potential temperature", "K", "z",thref);
    stats->addfixedprof("threfh",  "Half level reference potential temperature", "K", "zh",thref);

    stats->addprof("b", "Buoyancy", "m s-2", "z");
    for(int n=2; n<5; ++n)
    {
      std::stringstream ss;
      ss << n;
      std::string sn = ss.str();
      stats->addprof("b"+sn, "Moment " +sn+" of the buoyancy", "(m s-2)"+sn,"z");
    }

    stats->addprof("bgrad", "Gradient of the buoyancy", "s-2", "zh");
    stats->addprof("bw"   , "Turbulent flux of the buoyancy", "m2 s-3", "zh");
    stats->addprof("bdiff", "Diffusive flux of the buoyancy", "m2 s-3", "zh");
    stats->addprof("bflux", "Total flux of the buoyancy", "m2 s-3", "zh");

    stats->addprof("bsort", "Sorted buoyancy", "m s-2", "z");
  }

  // Cross sections (isn't there an easier way to populate this list?)
  allowedcrossvars.push_back("b");
  allowedcrossvars.push_back("bbot");
  allowedcrossvars.push_back("bfluxbot");
  if(grid->swspatialorder == "4")
    allowedcrossvars.push_back("blngrad");

  // Check input list of cross variables (crosslist)
  std::vector<std::string>::iterator it=crosslist.begin();
  while(it != crosslist.end())
  {
    if(!std::count(allowedcrossvars.begin(),allowedcrossvars.end(),*it))
    {
      if(master->mpiid == 0) std::printf("WARNING field %s in [thermo][crosslist] is illegal\n", it->c_str());
      it = crosslist.erase(it);  // erase() returns iterator of next element..
    }
    else
      ++it;
  }

  // Sort crosslist to group ql and b variables
  std::sort(crosslist.begin(),crosslist.end());
}

#ifndef USECUDA
void ThermoDry::exec()
{
  if(grid->swspatialorder== "2")
    calcbuoyancytend_2nd(fields->wt->data, fields->sp["th"]->data, threfh);
  else if(grid->swspatialorder == "4")
<<<<<<< HEAD
    calcbuoyancytend_4th(fields->wt->data, fields->sp["th"]->data, threfh);

  return 0;
=======
    calcbuoyancytend_4th(fields->wt->data, fields->s["th"]->data, threfh);
>>>>>>> 65834244
}
#endif

void ThermoDry::execStats(mask *m)
{
  // calculate the buoyancy and its surface flux for the profiles
  calcbuoyancy(fields->atmp["tmp1"]->data, fields->sp["th"]->data, thref);
  calcbuoyancyfluxbot(fields->atmp["tmp1"]->datafluxbot, fields->sp["th"]->datafluxbot, threfh);

  // define the location
  const int sloc[] = {0,0,0};

  // calculate the mean
  stats->calcmean(m->profs["b"].data, fields->atmp["tmp1"]->data, NO_OFFSET, sloc,
                  fields->atmp["tmp3"]->data, stats->nmask);

  // calculate the moments
  for(int n=2; n<5; ++n)
  {
    std::stringstream ss;
    ss << n;
    std::string sn = ss.str();
    stats->calcmoment(fields->atmp["tmp1"]->data, m->profs["b"].data, m->profs["b"+sn].data, n, sloc,
                      fields->atmp["tmp3"]->data, stats->nmask);
  }

  // calculate the gradients
  if(grid->swspatialorder == "2")
    stats->calcgrad_2nd(fields->atmp["tmp1"]->data, m->profs["bgrad"].data, grid->dzhi, sloc,
                        fields->atmp["tmp4"]->data, stats->nmaskh);
  else if(grid->swspatialorder == "4")
    stats->calcgrad_4th(fields->atmp["tmp1"]->data, m->profs["bgrad"].data, grid->dzhi4, sloc,
                        fields->atmp["tmp4"]->data, stats->nmaskh);

  // calculate turbulent fluxes
  if(grid->swspatialorder == "2")
    stats->calcflux_2nd(fields->atmp["tmp1"]->data, m->profs["b"].data, fields->w->data, m->profs["w"].data,
                        m->profs["bw"].data, fields->atmp["tmp2"]->data, sloc,
                        fields->atmp["tmp4"]->data, stats->nmaskh);
  else if(grid->swspatialorder == "4")
    stats->calcflux_4th(fields->atmp["tmp1"]->data, fields->w->data, m->profs["bw"].data, fields->atmp["tmp2"]->data, sloc,
                        fields->atmp["tmp4"]->data, stats->nmaskh);

  // calculate diffusive fluxes
  if(grid->swspatialorder == "2")
  {
    if(model->diff->getname() == "les2s")
    {
      Diff_les2s *diffptr = static_cast<Diff_les2s *>(model->diff);
<<<<<<< HEAD
      stats->calDiff_2nd(fields->atmp["tmp1"]->data, fields->w->data, fields->sd["evisc"]->data,
=======
      stats->calcdiff_2nd(fields->s["tmp1"]->data, fields->w->data, fields->s["evisc"]->data,
>>>>>>> 65834244
                          m->profs["bdiff"].data, grid->dzhi,
                          fields->atmp["tmp1"]->datafluxbot, fields->atmp["tmp1"]->datafluxtop, diffptr->tPr, sloc,
                          fields->atmp["tmp4"]->data, stats->nmaskh);
    }
    else
<<<<<<< HEAD
      stats->calDiff_2nd(fields->atmp["tmp1"]->data, m->profs["bdiff"].data, grid->dzhi, fields->sp["th"]->visc, sloc,
                          fields->atmp["tmp4"]->data, stats->nmaskh);
  }
  else if(grid->swspatialorder == "4")
  {
    stats->calDiff_4th(fields->atmp["tmp1"]->data, m->profs["bdiff"].data, grid->dzhi4, fields->sp["th"]->visc, sloc,
                        fields->atmp["tmp4"]->data, stats->nmaskh);
=======
      stats->calcdiff_2nd(fields->s["tmp1"]->data, m->profs["bdiff"].data, grid->dzhi, fields->s["th"]->visc, sloc,
                          fields->s["tmp4"]->data, stats->nmaskh);
  }
  else if(grid->swspatialorder == "4")
  {
    stats->calcdiff_4th(fields->s["tmp1"]->data, m->profs["bdiff"].data, grid->dzhi4, fields->s["th"]->visc, sloc,
                        fields->s["tmp4"]->data, stats->nmaskh);
>>>>>>> 65834244
  }

  // calculate the total fluxes
  stats->addfluxes(m->profs["bflux"].data, m->profs["bw"].data, m->profs["bdiff"].data);

  // calculate the sorted buoyancy profile
  //stats->calcsortprof(fields->sd["tmp1"]->data, fields->sd["tmp2"]->data, m->profs["bsort"].data);
}

void ThermoDry::execCross()
{
  int nerror = 0;

  // With one additional temp field, we wouldn't have to re-calculate the ql or b field for simple,lngrad,path, etc.
  for(std::vector<std::string>::iterator it=crosslist.begin(); it<crosslist.end(); ++it)
  {
    /* BvS: for now, don't call getThermoField() or getBuoyancySurf(), but directly the function itself. With CUDA enabled, 
       statistics etc. is done on the host, while getThermoField() is executed on the GPU */ 
    
    if(*it == "b")
    {
<<<<<<< HEAD
      //getthermofield(fields->s["tmp1"], fields->s["tmp2"], *it);
      calcbuoyancy(fields->atmp["tmp1"]->data, fields->sp["th"]->data, thref);
      nerror += model->cross->crosssimple(fields->atmp["tmp1"]->data, fields->atmp["tmp2"]->data, *it);
    }
    else if(*it == "blngrad")
    {
      //getthermofield(fields->s["tmp1"], fields->s["tmp2"], "b");
      calcbuoyancy(fields->atmp["tmp1"]->data, fields->sp["th"]->data, thref);
=======
      //getThermoField(fields->s["tmp1"], fields->s["tmp2"], *it);
      calcbuoyancy(fields->s["tmp1"]->data, fields->s["th"]->data, thref);
      nerror += model->cross->crosssimple(fields->s["tmp1"]->data, fields->s["tmp2"]->data, *it);
    }
    else if(*it == "blngrad")
    {
      //getThermoField(fields->s["tmp1"], fields->s["tmp2"], "b");
      calcbuoyancy(fields->s["tmp1"]->data, fields->s["th"]->data, thref);
>>>>>>> 65834244
      // Note: tmp1 twice used as argument -> overwritten in crosspath()
      nerror += model->cross->crosslngrad(fields->atmp["tmp1"]->data, fields->atmp["tmp2"]->data, fields->atmp["tmp1"]->data, grid->dzi4, *it);
    }
    else if(*it == "bbot" or *it == "bfluxbot")
    {
<<<<<<< HEAD
      //getbuoyancysurf(fields->s["tmp1"]);
      calcbuoyancybot(fields->atmp["tmp1"]->data, fields->atmp["tmp1"]->databot, fields->sp["th"]->data, fields->sp["th"]->databot, thref, threfh);
      calcbuoyancyfluxbot(fields->atmp["tmp1"]->datafluxbot, fields->sp["th"]->datafluxbot, threfh);
=======
      //getBuoyancySurf(fields->s["tmp1"]);
      calcbuoyancybot(fields->s["tmp1"]->data, fields->s["tmp1"]->databot, fields->s["th"]->data, fields->s["th"]->databot, thref, threfh);
      calcbuoyancyfluxbot(fields->s["tmp1"]->datafluxbot, fields->s["th"]->datafluxbot, threfh);
>>>>>>> 65834244

      if(*it == "bbot")
        nerror += model->cross->crossplane(fields->atmp["tmp1"]->databot, fields->atmp["tmp1"]->data, "bbot");
      else if(*it == "bfluxbot")
        nerror += model->cross->crossplane(fields->atmp["tmp1"]->datafluxbot, fields->atmp["tmp1"]->data, "bfluxbot");
    }
  }

  if(nerror)
    throw 1;
}

bool ThermoDry::checkThermoField(std::string name)
{
  if(name == "b")
    return false;
  else
    return true;
}

#ifndef USECUDA
void ThermoDry::getThermoField(Field3d *fld, Field3d *tmp, std::string name)
{
  if(name == "b")
    calcbuoyancy(fld->data, fields->sp["th"]->data, thref);
  else if(name == "N2")
    calcN2(fld->data, fields->sp["th"]->data, grid->dzi, thref);
  else
    throw 1;
}
#endif

#ifndef USECUDA
void ThermoDry::getBuoyancyFluxbot(Field3d *bfield)
{
<<<<<<< HEAD
  calcbuoyancyfluxbot(bfield->datafluxbot, fields->sp["th"]->datafluxbot, threfh);

  return 0;
=======
  calcbuoyancyfluxbot(bfield->datafluxbot, fields->s["th"]->datafluxbot, threfh);
>>>>>>> 65834244
}
#endif

#ifndef USECUDA
void ThermoDry::getBuoyancySurf(Field3d *bfield)
{
  calcbuoyancybot(bfield->data, bfield->databot,
<<<<<<< HEAD
                  fields->sp["th"]->data, fields->sp["th"]->databot, thref, threfh);
  calcbuoyancyfluxbot(bfield->datafluxbot, fields->sp["th"]->datafluxbot, threfh);

  return 0;
=======
                  fields->s["th"]->data, fields->s["th"]->databot, thref, threfh);
  calcbuoyancyfluxbot(bfield->datafluxbot, fields->s["th"]->datafluxbot, threfh);
>>>>>>> 65834244
}
#endif

void ThermoDry::getProgVars(std::vector<std::string> *list)
{
  list->push_back("th");
}

int ThermoDry::calcbuoyancy(double * restrict b, double * restrict th, double * restrict thref)
{
  int ijk,jj,kk;
  jj = grid->icells;
  kk = grid->icells*grid->jcells;

  for(int k=0; k<grid->kcells; ++k)
    for(int j=grid->jstart; j<grid->jend; ++j)
#pragma ivdep
      for(int i=grid->istart; i<grid->iend; ++i)
      {
        ijk = i + j*jj + k*kk;
        b[ijk] = grav/thref[k] * (th[ijk] - thref[k]);
      }

  return 0;
}

int ThermoDry::calcN2(double * restrict N2, double * restrict th, double * restrict dzi, double * restrict thref)
{
  int ijk,jj,kk;
  jj = grid->icells;
  kk = grid->icells*grid->jcells;

  for(int k=grid->kstart; k<grid->kend; ++k)
    for(int j=grid->jstart; j<grid->jend; ++j)
#pragma ivdep
      for(int i=grid->istart; i<grid->iend; ++i)
      {
        ijk = i + j*jj + k*kk;
        N2[ijk] = grav/thref[k]*0.5*(th[ijk+kk] - th[ijk-kk])*dzi[k];
      }

  return 0;
}

int ThermoDry::calcbuoyancybot(double * restrict b , double * restrict bbot,
                                 double * restrict th, double * restrict thbot,
                                 double * restrict thref, double * restrict threfh)
{
  int ij,ijk,jj,kk,kstart;
  jj = grid->icells;
  kk = grid->icells*grid->jcells;
  kstart = grid->kstart;

  for(int j=0; j<grid->jcells; ++j)
#pragma ivdep
    for(int i=0; i<grid->icells; ++i)
    {
      ij  = i + j*jj;
      ijk = i + j*jj + kstart*kk;

      bbot[ij] = grav/threfh[kstart] * (thbot[ij] - threfh[kstart]);
      b[ijk]   = grav/thref [kstart] * (th[ijk]   - thref [kstart]);
    }

  return 0;
}

int ThermoDry::calcbuoyancyfluxbot(double * restrict bfluxbot, double * restrict thfluxbot, double * restrict threfh)
{
  int ij,jj;
  jj = grid->icells;

  int kstart = grid->kstart;

  for(int j=0; j<grid->jcells; ++j)
#pragma ivdep
    for(int i=0; i<grid->icells; ++i)
    {
      ij  = i + j*jj;
      bfluxbot[ij] = grav/threfh[kstart]*thfluxbot[ij];
    }

  return 0;
}

int ThermoDry::calcbuoyancytend_2nd(double * restrict wt, double * restrict th, double * restrict threfh)
{
  using namespace fd::o2;

  int ijk,jj,kk;

  jj = grid->icells;
  kk = grid->icells*grid->jcells;

  for(int k=grid->kstart+1; k<grid->kend; ++k)
    for(int j=grid->jstart; j<grid->jend; ++j)
#pragma ivdep
      for(int i=grid->istart; i<grid->iend; ++i)
      {
        ijk = i + j*jj + k*kk;
        wt[ijk] += grav/threfh[k] * (interp2(th[ijk-kk], th[ijk]) - threfh[k]);
      }

  return 0;
}

int ThermoDry::calcbuoyancytend_4th(double * restrict wt, double * restrict th, double * restrict threfh)
{
  int ijk,jj;
  int kk1,kk2;

  jj  = grid->icells;
  kk1 = 1*grid->icells*grid->jcells;
  kk2 = 2*grid->icells*grid->jcells;

  for(int k=grid->kstart+1; k<grid->kend; ++k)
    for(int j=grid->jstart; j<grid->jend; ++j)
#pragma ivdep
      for(int i=grid->istart; i<grid->iend; ++i)
      {
        ijk = i + j*jj + k*kk1;
        wt[ijk] += grav/threfh[k] * (interp4(th[ijk-kk2], th[ijk-kk1], th[ijk], th[ijk+kk1]) - threfh[k]);
      }

  return 0;
}<|MERGE_RESOLUTION|>--- conflicted
+++ resolved
@@ -231,13 +231,7 @@
   if(grid->swspatialorder== "2")
     calcbuoyancytend_2nd(fields->wt->data, fields->sp["th"]->data, threfh);
   else if(grid->swspatialorder == "4")
-<<<<<<< HEAD
     calcbuoyancytend_4th(fields->wt->data, fields->sp["th"]->data, threfh);
-
-  return 0;
-=======
-    calcbuoyancytend_4th(fields->wt->data, fields->s["th"]->data, threfh);
->>>>>>> 65834244
 }
 #endif
 
@@ -287,33 +281,19 @@
     if(model->diff->getname() == "les2s")
     {
       Diff_les2s *diffptr = static_cast<Diff_les2s *>(model->diff);
-<<<<<<< HEAD
-      stats->calDiff_2nd(fields->atmp["tmp1"]->data, fields->w->data, fields->sd["evisc"]->data,
-=======
-      stats->calcdiff_2nd(fields->s["tmp1"]->data, fields->w->data, fields->s["evisc"]->data,
->>>>>>> 65834244
+      stats->calcdiff_2nd(fields->atmp["tmp1"]->data, fields->w->data, fields->sd["evisc"]->data,
                           m->profs["bdiff"].data, grid->dzhi,
                           fields->atmp["tmp1"]->datafluxbot, fields->atmp["tmp1"]->datafluxtop, diffptr->tPr, sloc,
                           fields->atmp["tmp4"]->data, stats->nmaskh);
     }
     else
-<<<<<<< HEAD
-      stats->calDiff_2nd(fields->atmp["tmp1"]->data, m->profs["bdiff"].data, grid->dzhi, fields->sp["th"]->visc, sloc,
+      stats->calcdiff_2nd(fields->atmp["tmp1"]->data, m->profs["bdiff"].data, grid->dzhi, fields->sp["th"]->visc, sloc,
                           fields->atmp["tmp4"]->data, stats->nmaskh);
   }
   else if(grid->swspatialorder == "4")
   {
-    stats->calDiff_4th(fields->atmp["tmp1"]->data, m->profs["bdiff"].data, grid->dzhi4, fields->sp["th"]->visc, sloc,
+    stats->calcdiff_4th(fields->atmp["tmp1"]->data, m->profs["bdiff"].data, grid->dzhi4, fields->sp["th"]->visc, sloc,
                         fields->atmp["tmp4"]->data, stats->nmaskh);
-=======
-      stats->calcdiff_2nd(fields->s["tmp1"]->data, m->profs["bdiff"].data, grid->dzhi, fields->s["th"]->visc, sloc,
-                          fields->s["tmp4"]->data, stats->nmaskh);
-  }
-  else if(grid->swspatialorder == "4")
-  {
-    stats->calcdiff_4th(fields->s["tmp1"]->data, m->profs["bdiff"].data, grid->dzhi4, fields->s["th"]->visc, sloc,
-                        fields->s["tmp4"]->data, stats->nmaskh);
->>>>>>> 65834244
   }
 
   // calculate the total fluxes
@@ -335,39 +315,22 @@
     
     if(*it == "b")
     {
-<<<<<<< HEAD
-      //getthermofield(fields->s["tmp1"], fields->s["tmp2"], *it);
+      //getThermoField(fields->s["tmp1"], fields->s["tmp2"], *it);
       calcbuoyancy(fields->atmp["tmp1"]->data, fields->sp["th"]->data, thref);
       nerror += model->cross->crosssimple(fields->atmp["tmp1"]->data, fields->atmp["tmp2"]->data, *it);
     }
     else if(*it == "blngrad")
     {
-      //getthermofield(fields->s["tmp1"], fields->s["tmp2"], "b");
+      //getThermoField(fields->s["tmp1"], fields->s["tmp2"], "b");
       calcbuoyancy(fields->atmp["tmp1"]->data, fields->sp["th"]->data, thref);
-=======
-      //getThermoField(fields->s["tmp1"], fields->s["tmp2"], *it);
-      calcbuoyancy(fields->s["tmp1"]->data, fields->s["th"]->data, thref);
-      nerror += model->cross->crosssimple(fields->s["tmp1"]->data, fields->s["tmp2"]->data, *it);
-    }
-    else if(*it == "blngrad")
-    {
-      //getThermoField(fields->s["tmp1"], fields->s["tmp2"], "b");
-      calcbuoyancy(fields->s["tmp1"]->data, fields->s["th"]->data, thref);
->>>>>>> 65834244
       // Note: tmp1 twice used as argument -> overwritten in crosspath()
       nerror += model->cross->crosslngrad(fields->atmp["tmp1"]->data, fields->atmp["tmp2"]->data, fields->atmp["tmp1"]->data, grid->dzi4, *it);
     }
     else if(*it == "bbot" or *it == "bfluxbot")
     {
-<<<<<<< HEAD
-      //getbuoyancysurf(fields->s["tmp1"]);
+      //getBuoyancySurf(fields->s["tmp1"]);
       calcbuoyancybot(fields->atmp["tmp1"]->data, fields->atmp["tmp1"]->databot, fields->sp["th"]->data, fields->sp["th"]->databot, thref, threfh);
       calcbuoyancyfluxbot(fields->atmp["tmp1"]->datafluxbot, fields->sp["th"]->datafluxbot, threfh);
-=======
-      //getBuoyancySurf(fields->s["tmp1"]);
-      calcbuoyancybot(fields->s["tmp1"]->data, fields->s["tmp1"]->databot, fields->s["th"]->data, fields->s["th"]->databot, thref, threfh);
-      calcbuoyancyfluxbot(fields->s["tmp1"]->datafluxbot, fields->s["th"]->datafluxbot, threfh);
->>>>>>> 65834244
 
       if(*it == "bbot")
         nerror += model->cross->crossplane(fields->atmp["tmp1"]->databot, fields->atmp["tmp1"]->data, "bbot");
@@ -403,13 +366,7 @@
 #ifndef USECUDA
 void ThermoDry::getBuoyancyFluxbot(Field3d *bfield)
 {
-<<<<<<< HEAD
   calcbuoyancyfluxbot(bfield->datafluxbot, fields->sp["th"]->datafluxbot, threfh);
-
-  return 0;
-=======
-  calcbuoyancyfluxbot(bfield->datafluxbot, fields->s["th"]->datafluxbot, threfh);
->>>>>>> 65834244
 }
 #endif
 
@@ -417,15 +374,8 @@
 void ThermoDry::getBuoyancySurf(Field3d *bfield)
 {
   calcbuoyancybot(bfield->data, bfield->databot,
-<<<<<<< HEAD
                   fields->sp["th"]->data, fields->sp["th"]->databot, thref, threfh);
   calcbuoyancyfluxbot(bfield->datafluxbot, fields->sp["th"]->datafluxbot, threfh);
-
-  return 0;
-=======
-                  fields->s["th"]->data, fields->s["th"]->databot, thref, threfh);
-  calcbuoyancyfluxbot(bfield->datafluxbot, fields->s["th"]->datafluxbot, threfh);
->>>>>>> 65834244
 }
 #endif
 
