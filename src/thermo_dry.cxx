--- conflicted
+++ resolved
@@ -269,7 +269,6 @@
 
     fields.sp.at("th")->visc = inputin.get_item<TF>("fields", "svisc", "th");
 
-<<<<<<< HEAD
     std::string swbasestate_in = inputin.get_item<std::string>("thermo", "swbasestate", "", "");
     if (swbasestate_in == "boussinesq")
         bs.swbasestate = Basestate_type::boussinesq;
@@ -277,26 +276,17 @@
         bs.swbasestate = Basestate_type::anelastic;
     else
         throw std::runtime_error("Invalid option for \"swbasestate\"");
-=======
+
+    if (grid.swspatialorder == "4" && bs.swbasestate == Basestate_type::anelastic)
+    {
+        master.print_error("Anelastic mode is not supported for swspatialorder=4\n");
+        throw std::runtime_error("Illegal options swbasestate");
+    }
+
     swbaroclinic = inputin.get_item<bool>("thermo", "swbaroclinic", "", false);
     if (swbaroclinic)
         dthetady_ls = inputin.get_item<TF>("thermo", "dthetady_ls", "");
 
-    // Get base state option (boussinesq or anelastic)
-    bs.swbasestate = inputin.get_item<std::string>("thermo", "swbasestate", "", "");
-
-    if (!(bs.swbasestate == "boussinesq" || bs.swbasestate == "anelastic"))
-    {
-        masterin.print_error("\"%s\" is an illegal value for swbasestate\n", bs.swbasestate.c_str());
-        throw std::runtime_error("Illegal options swbasestate");
-    }
->>>>>>> 0c79fd5e
-
-    if (grid.swspatialorder == "4" && bs.swbasestate == Basestate_type::anelastic)
-    {
-        master.print_error("Anelastic mode is not supported for swspatialorder=4\n");
-        throw std::runtime_error("Illegal options swbasestate");
-    }
 }
 
 template<typename TF>
@@ -412,13 +402,8 @@
         calc_buoyancy(fld.fld.data(), fields.sp.at("th")->fld.data(), base.thref.data(),
                       gd.istart, gd.iend, gd.jstart, gd.jend, gd.icells, gd.ijcells, gd.kcells);
     else if (name == "N2")
-<<<<<<< HEAD
         calc_N2(fld.fld.data(), fields.sp.at("th")->fld.data(), gd.dzi.data(), base.thref.data(),
-                gd.istart, gd.iend, gd.jstart, gd.jend, gd.icells, gd.ijcells, gd.kcells);
-=======
-        calc_N2(fld.fld.data(), fields.sp.at("th")->fld.data(), gd.dzi.data(), bs.thref.data(),
                 gd.istart, gd.iend, gd.jstart, gd.jend, gd.kstart, gd.kend, gd.icells, gd.ijcells, gd.kcells);
->>>>>>> 0c79fd5e
     else if (name == "T")
         calc_T(fld.fld.data(), fields.sp.at("th")->fld.data(), base.exnref.data(), base.thref.data(),
                gd.istart, gd.iend, gd.jstart, gd.jend, gd.icells, gd.ijcells, gd.kcells);
@@ -733,33 +718,14 @@
             cross.cross_simple(b->fld.data(), "b", iotime);
         else if (it == "blngrad")
             cross.cross_lngrad(b->fld.data(), "blngrad", iotime);
-<<<<<<< HEAD
         else if (it == "bbot")
+        }
+        else if (it == "thlngrad")
+        {
+            cross.cross_lngrad(fields.sp.at("th")->fld.data(), "thlngrad", iotime);
             cross.cross_plane(b->fld_bot.data(), "bbot", iotime);
         else if (it == "bfluxbot")
             cross.cross_plane(b->flux_bot.data(), "bfluxbot", iotime);
-=======
-            fields.release_tmp(b);
-        }
-        else if (it == "thlngrad")
-        {
-            cross.cross_lngrad(fields.sp.at("th")->fld.data(), "thlngrad", iotime);
-        }
-        else if (it == "bbot" or it == "bfluxbot")
-        {
-            auto b = fields.get_tmp();
-            calc_buoyancy_bot(b->fld.data(), b->fld_bot.data(), fields.sp.at("th")->fld.data(), fields.sp.at("th")->fld_bot.data(), bs_stats.thref.data(), bs_stats.threfh.data(),
-                              gd.icells, gd.jcells, gd.kstart, gd.ijcells);
-            calc_buoyancy_fluxbot(b->flux_bot.data(), fields.sp.at("th")->flux_bot.data(), bs_stats.threfh.data(),
-                                  gd.icells, gd.jcells, gd.kstart, gd.ijcells);
-
-            if (it == "bbot")
-                cross.cross_plane(b->fld_bot.data(), "bbot", iotime);
-            else if (it == "bfluxbot")
-                cross.cross_plane(b->flux_bot.data(), "bfluxbot", iotime);
-            fields.release_tmp(b);
-        }
->>>>>>> 0c79fd5e
     }
     fields.release_tmp(b);
 }
