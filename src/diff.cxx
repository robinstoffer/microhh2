/*
 * MicroHH
 * Copyright (c) 2011-2018 Chiel van Heerwaarden
 * Copyright (c) 2011-2018 Thijs Heus
 * Copyright (c) 2014-2018 Bart van Stratum
 *
 * This file is part of MicroHH
 *
 * MicroHH is free software: you can redistribute it and/or modify
 * it under the terms of the GNU General Public License as published by
 * the Free Software Foundation, either version 3 of the License, or
 * (at your option) any later version.

 * MicroHH is distributed in the hope that it will be useful,
 * but WITHOUT ANY WARRANTY; without even the implied warranty of
 * MERCHANTABILITY or FITNESS FOR A PARTICULAR PURPOSE.  See the
 * GNU General Public License for more details.

 * You should have received a copy of the GNU General Public License
 * along with MicroHH.  If not, see <http://www.gnu.org/licenses/>.
 */

#include <memory>
#include <cstdio>
#include <cmath>
#include <algorithm>
#include <iostream>

#include "master.h"
#include "grid.h"
#include "fields.h"
#include "boundary.h"
#include "defines.h"
#include "constants.h"

// diffusion schemes
#include "diff.h"
#include "diff_disabled.h"
#include "diff_2.h"
#include "diff_4.h"
#include "diff_smag2.h"
#include "diff_nn.h"

template<typename TF>
Diff<TF>::Diff(Master& masterin, Grid<TF>& gridin, Fields<TF>& fieldsin, Boundary<TF>& boundaryin, Input& input) :
    master(masterin), grid(gridin), fields(fieldsin), boundary(boundaryin)
{
}

template <typename TF>
Diff<TF>::~Diff()
{
}

template<typename TF>
std::shared_ptr<Diff<TF>> Diff<TF>::factory(
        Master& masterin, Grid<TF>& gridin, Fields<TF>& fieldsin, Boundary<TF>& boundaryin, Input& inputin)
{
    std::string swspatialorder = (gridin.get_spatial_order() == Grid_order::Second) ? "2" : "4";

    std::string swdiff     = inputin.get_item<std::string>("diff",     "swdiff",     "", swspatialorder);
    std::string swboundary = inputin.get_item<std::string>("boundary", "swboundary", "", "default");
    std::string swbot      = inputin.get_item<std::string>("boundary", "mbcbot",     "");
    std::string swtop      = inputin.get_item<std::string>("boundary", "mbctop",     "");

    if (swdiff == "0")
        return std::make_shared<Diff_disabled<TF>>(masterin, gridin, fieldsin, boundaryin, inputin);
    else if (swdiff == "2")
        return std::make_shared<Diff_2<TF>>(masterin, gridin, fieldsin, boundaryin, inputin);
    else if (swdiff == "4")
        return std::make_shared<Diff_4<TF>>(masterin, gridin, fieldsin, boundaryin, inputin);
    else if (swdiff == "smag2")
        return std::make_shared<Diff_smag2<TF>>(masterin, gridin, fieldsin, boundaryin, inputin);
    else if (swdiff == "NN")
<<<<<<< HEAD
        return std::make_shared<Diff_NN<TF>>(masterin, gridin, fieldsin, boundaryin, inputin);
=======
    {
        std::cout << ( not (swbot == "noslip" && swtop == "noslip"));
        if ( not (swbot == "noslip" && swtop == "noslip"))
        {
            std::cout << (not(swbot == "noslip" && swtop == "noslip"));
            throw std::runtime_error("NN subgrid parameterization can only be used in combination with Dirichlet boundary conditions (i.e. noslip).");
        }
        if (not (swspatialorder == "2"))
        {
            throw std::runtime_error("NN subgrid parameterization can only be used with second-order spatial interpolation.");
        }
        return std::make_shared<Diff_NN<TF>>(masterin, gridin, fieldsin, boundaryin, inputin);
    }
>>>>>>> 8f73ce9b
    else
    {
        std::string msg = swdiff + " is an illegal value for swdiff";
        throw std::runtime_error(msg);
    }
}

template class Diff<double>;
template class Diff<float>;<|MERGE_RESOLUTION|>--- conflicted
+++ resolved
@@ -72,9 +72,6 @@
     else if (swdiff == "smag2")
         return std::make_shared<Diff_smag2<TF>>(masterin, gridin, fieldsin, boundaryin, inputin);
     else if (swdiff == "NN")
-<<<<<<< HEAD
-        return std::make_shared<Diff_NN<TF>>(masterin, gridin, fieldsin, boundaryin, inputin);
-=======
     {
         std::cout << ( not (swbot == "noslip" && swtop == "noslip"));
         if ( not (swbot == "noslip" && swtop == "noslip"))
@@ -88,7 +85,6 @@
         }
         return std::make_shared<Diff_NN<TF>>(masterin, gridin, fieldsin, boundaryin, inputin);
     }
->>>>>>> 8f73ce9b
     else
     {
         std::string msg = swdiff + " is an illegal value for swdiff";
