/*
 * MicroHH
 * Copyright (c) 2011-2014 Chiel van Heerwaarden
 * Copyright (c) 2011-2014 Thijs Heus
 * Copyright (c)      2014 Bart van Stratum
 *
 * This file is part of MicroHH
 *
 * MicroHH is free software: you can redistribute it and/or modify
 * it under the terms of the GNU General Public License as published by
 * the Free Software Foundation, either version 3 of the License, or
 * (at your option) any later version.

 * MicroHH is distributed in the hope that it will be useful,
 * but WITHOUT ANY WARRANTY; without even the implied warranty of
 * MERCHANTABILITY or FITNESS FOR A PARTICULAR PURPOSE.  See the
 * GNU General Public License for more details.

 * You should have received a copy of the GNU General Public License
 * along with MicroHH.  If not, see <http://www.gnu.org/licenses/>.
 */

#include <cstdio>
#include <cmath>
#include <algorithm>
#include "grid.h"
#include "fields.h"
#include "advec_2i4.h"
#include "defines.h"
#include "constants.h"
#include "fd.h"
#include "model.h"

using namespace fd::o4;
using namespace fd::o2;

Advec2i4::Advec2i4(Model *modelin, Input *inputin) : Advec(modelin, inputin)
{
<<<<<<< HEAD
  // BvS Where to put this?
  grid->igc = std::max(grid->igc,2);
  grid->jgc = std::max(grid->jgc,2);
=======
  const int igc = 2;
  const int jgc = 2;
  const int kgc = 2;

  grid->setGhostCellsMin(igc, jgc, kgc);
>>>>>>> 8121c891
}

Advec2i4::~Advec2i4()
{
}

unsigned long Advec2i4::getTimeLimit(unsigned long idt, double dt)
{
  unsigned long idtlim;
  double cfl;

  cfl = calc_cfl(fields->u->data, fields->v->data, fields->w->data, grid->dzi, dt);
  // avoid zero divisons
  cfl = std::max(constants::dsmall, cfl);
  idtlim = idt * cflmax / cfl;

  return idtlim;
}

double Advec2i4::get_cfl(double dt)
{
  double cfl;

  cfl = calc_cfl(fields->u->data, fields->v->data, fields->w->data, grid->dzi, dt);

  return cfl;
}

void Advec2i4::exec()
{
  advecu(fields->ut->data, fields->u->data, fields->v->data, fields->w->data, grid->dzi );
  advecv(fields->vt->data, fields->u->data, fields->v->data, fields->w->data, grid->dzi );
  advecw(fields->wt->data, fields->u->data, fields->v->data, fields->w->data, grid->dzhi);

  for(FieldMap::const_iterator it = fields->st.begin(); it!=fields->st.end(); it++)
    advecs(it->second->data, fields->sp[it->first]->data, fields->u->data, fields->v->data, fields->w->data, grid->dzi);
}

double Advec2i4::calc_cfl(double * restrict u, double * restrict v, double * restrict w, double * restrict dzi, double dt)
{
  int    ijk,ii1,jj1,kk1,ii2,jj2,kk2,kk3,k;
  double dxi,dyi;

  ii1 = 1;
  ii2 = 2;
  jj1 = 1*grid->icells;
  jj2 = 2*grid->icells;
  kk1 = 1*grid->ijcells;
  kk2 = 2*grid->ijcells;
  kk3 = 2*grid->ijcells;

  dxi = 1./grid->dx;
  dyi = 1./grid->dy;

  double cfl = 0;

  int kstart = grid->kstart;
  int kend   = grid->kend;

  k = kstart;
  for(int j=grid->jstart; j<grid->jend; j++)
#pragma ivdep
    for(int i=grid->istart; i<grid->iend; i++)
    {
      ijk  = i + j*jj1 + k*kk1;
      cfl = std::max(cfl, std::abs(interp4(u[ijk-ii1], u[ijk    ], u[ijk+ii1], u[ijk+ii2]))*dxi 
                        + std::abs(interp4(v[ijk-jj1], v[ijk    ], v[ijk+jj1], v[ijk+jj2]))*dyi 
                        + std::abs(interp2(w[ijk    ], w[ijk+kk1]))*dzi[k]);
    }

  for(k=grid->kstart+1; k<grid->kend-1; k++)
    for(int j=grid->jstart; j<grid->jend; j++)
#pragma ivdep
      for(int i=grid->istart; i<grid->iend; i++)
      {
        ijk  = i + j*jj1 + k*kk1;
        cfl = std::max(cfl, std::abs(interp4(u[ijk-ii1], u[ijk], u[ijk+ii1], u[ijk+ii2]))*dxi 
                          + std::abs(interp4(v[ijk-jj1], v[ijk], v[ijk+jj1], v[ijk+jj2]))*dyi 
                          + std::abs(interp4(w[ijk-kk1], w[ijk], w[ijk+kk1], w[ijk+kk2]))*dzi[k]);
      }

  k = kend-1;
  for(int j=grid->jstart; j<grid->jend; j++)
#pragma ivdep
    for(int i=grid->istart; i<grid->iend; i++)
    {
      ijk  = i + j*jj1 + k*kk1;
      cfl = std::max(cfl, std::abs(interp4(u[ijk-ii1], u[ijk    ], u[ijk+ii1], u[ijk+ii2]))*dxi 
                        + std::abs(interp4(v[ijk-jj1], v[ijk    ], v[ijk+jj1], v[ijk+jj2]))*dyi 
                        + std::abs(interp2(w[ijk    ], w[ijk+kk1]))*dzi[k]);
    }

  grid->getMax(&cfl);

  cfl = cfl*dt;

  return cfl;
}

void Advec2i4::advecu(double * restrict ut, double * restrict u, double * restrict v, double * restrict w, double * restrict dzi)
{
  int    ijk,ii1,jj1,kk1,ii2,jj2,kk2,k;
  double dxi,dyi;
  int    kstart, kend;

  ii1 = 1;
  ii2 = 2;
  jj1 = 1*grid->icells;
  jj2 = 2*grid->icells;
  kk1 = 1*grid->ijcells;
  kk2 = 2*grid->ijcells;

  dxi = 1./grid->dx;
  dyi = 1./grid->dy;

  kstart = grid->kstart;
  kend   = grid->kend;

  k = kstart; 
  for(int j=grid->jstart; j<grid->jend; j++)
#pragma ivdep
    for(int i=grid->istart; i<grid->iend; i++)
    {
      ijk = i + j*jj1 + k*kk1;
      ut[ijk] += 
            // u*du/dx
            - (  interp2(u[ijk        ], u[ijk+ii1]) * interp4(u[ijk-ii1], u[ijk    ], u[ijk+ii1], u[ijk+ii2])
               - interp2(u[ijk-ii1    ], u[ijk    ]) * interp4(u[ijk-ii2], u[ijk-ii1], u[ijk    ], u[ijk+ii1]) ) * dxi

            // v*du/dy
            - (  interp2(v[ijk-ii1+jj1], v[ijk+jj1]) * interp4(u[ijk-jj1], u[ijk    ], u[ijk+jj1], u[ijk+jj2])
               - interp2(v[ijk-ii1    ], v[ijk    ]) * interp4(u[ijk-jj2], u[ijk-jj1], u[ijk    ], u[ijk+jj1]) ) * dyi 

            // w*du/dz -> second order interpolation for fluxtop, fluxbot = 0. as w=0
            - (  interp2(w[ijk-ii1+kk1], w[ijk+kk1]) * interp2(u[ijk    ], u[ijk+kk1]) ) * dzi[k];
    }

  k = kstart + 1; 
  for(int j=grid->jstart; j<grid->jend; j++)
#pragma ivdep
    for(int i=grid->istart; i<grid->iend; i++)
    {
      ijk = i + j*jj1 + k*kk1;
      ut[ijk] += 
              // u*du/dx
              - (  interp2(u[ijk        ], u[ijk+ii1]) * interp4(u[ijk-ii1], u[ijk    ], u[ijk+ii1], u[ijk+ii2])
                 - interp2(u[ijk-ii1    ], u[ijk    ]) * interp4(u[ijk-ii2], u[ijk-ii1], u[ijk    ], u[ijk+ii1]) ) * dxi

              // v*du/dy
              - (  interp2(v[ijk-ii1+jj1], v[ijk+jj1]) * interp4(u[ijk-jj1], u[ijk    ], u[ijk+jj1], u[ijk+jj2])
                 - interp2(v[ijk-ii1    ], v[ijk    ]) * interp4(u[ijk-jj2], u[ijk-jj1], u[ijk    ], u[ijk+jj1]) ) * dyi 

              // w*du/dz -> second order interpolation for fluxbot
              - (  interp2(w[ijk-ii1+kk1], w[ijk+kk1]) * interp4(u[ijk-kk1], u[ijk    ], u[ijk+kk1], u[ijk+kk2])
                 - interp2(w[ijk-ii1    ], w[ijk    ]) * interp2(u[ijk-kk1], u[ijk    ]) ) * dzi[k];
    }

  for(k=grid->kstart+2; k<grid->kend-2; k++)
    for(int j=grid->jstart; j<grid->jend; j++)
#pragma ivdep
      for(int i=grid->istart; i<grid->iend; i++)
      {
        ijk = i + j*jj1 + k*kk1;
        ut[ijk] += 
              // u*du/dx
              - (  interp2(u[ijk        ], u[ijk+ii1]) * interp4(u[ijk-ii1], u[ijk    ], u[ijk+ii1], u[ijk+ii2])
                 - interp2(u[ijk-ii1    ], u[ijk    ]) * interp4(u[ijk-ii2], u[ijk-ii1], u[ijk    ], u[ijk+ii1]) ) * dxi

              // v*du/dy
              - (  interp2(v[ijk-ii1+jj1], v[ijk+jj1]) * interp4(u[ijk-jj1], u[ijk    ], u[ijk+jj1], u[ijk+jj2])
                 - interp2(v[ijk-ii1    ], v[ijk    ]) * interp4(u[ijk-jj2], u[ijk-jj1], u[ijk    ], u[ijk+jj1]) ) * dyi 

              // w*du/dz
              - (  interp2(w[ijk-ii1+kk1], w[ijk+kk1]) * interp4(u[ijk-kk1], u[ijk    ], u[ijk+kk1], u[ijk+kk2])
                 - interp2(w[ijk-ii1    ], w[ijk    ]) * interp4(u[ijk-kk2], u[ijk-kk1], u[ijk    ], u[ijk+kk1]) ) * dzi[k];
      }

  k = kend - 2; 
  for(int j=grid->jstart; j<grid->jend; j++)
#pragma ivdep
    for(int i=grid->istart; i<grid->iend; i++)
    {
      ijk = i + j*jj1 + k*kk1;
      ut[ijk] += 
              // u*du/dx
              - (  interp2(u[ijk        ], u[ijk+ii1]) * interp4(u[ijk-ii1], u[ijk    ], u[ijk+ii1], u[ijk+ii2])
                 - interp2(u[ijk-ii1    ], u[ijk    ]) * interp4(u[ijk-ii2], u[ijk-ii1], u[ijk    ], u[ijk+ii1]) ) * dxi

              // v*du/dy
              - (  interp2(v[ijk-ii1+jj1], v[ijk+jj1]) * interp4(u[ijk-jj1], u[ijk    ], u[ijk+jj1], u[ijk+jj2])
                 - interp2(v[ijk-ii1    ], v[ijk    ]) * interp4(u[ijk-jj2], u[ijk-jj1], u[ijk    ], u[ijk+jj1]) ) * dyi 

              // w*du/dz -> second order interpolation for fluxtop
              - (  interp2(w[ijk-ii1+kk1], w[ijk+kk1]) * interp2(u[ijk    ], u[ijk+kk1])
                 - interp2(w[ijk-ii1    ], w[ijk    ]) * interp4(u[ijk-kk2], u[ijk-kk1], u[ijk    ], u[ijk+kk1]) ) * dzi[k];
    }

  k = kend - 1; 
  for(int j=grid->jstart; j<grid->jend; j++)
#pragma ivdep
    for(int i=grid->istart; i<grid->iend; i++)
    {
      ijk = i + j*jj1 + k*kk1;
      ut[ijk] += 
              // u*du/dx
              - (  interp2(u[ijk        ], u[ijk+ii1]) * interp4(u[ijk-ii1], u[ijk    ], u[ijk+ii1], u[ijk+ii2])
                 - interp2(u[ijk-ii1    ], u[ijk    ]) * interp4(u[ijk-ii2], u[ijk-ii1], u[ijk    ], u[ijk+ii1]) ) * dxi

              // v*du/dy
              - (  interp2(v[ijk-ii1+jj1], v[ijk+jj1]) * interp4(u[ijk-jj1], u[ijk    ], u[ijk+jj1], u[ijk+jj2])
                 - interp2(v[ijk-ii1    ], v[ijk    ]) * interp4(u[ijk-jj2], u[ijk-jj1], u[ijk    ], u[ijk+jj1]) ) * dyi 

              // w*du/dz -> second order interpolation for fluxbot, fluxtop=0 as w=0
              - ( -interp2(w[ijk-ii1    ], w[ijk    ]) * interp2(u[ijk-kk1], u[ijk    ]) ) * dzi[k];
    }
}

void Advec2i4::advecv(double * restrict vt, double * restrict u, double * restrict v, double * restrict w, double * restrict dzi)
{
  int    ijk,ii1,jj1,kk1,ii2,jj2,kk2,k;
  double dxi,dyi;
  int    kstart, kend;

  ii1 = 1;
  ii2 = 2;
  jj1 = 1*grid->icells;
  jj2 = 2*grid->icells;
  kk1 = 1*grid->ijcells;
  kk2 = 2*grid->ijcells;

  dxi = 1./grid->dx;
  dyi = 1./grid->dy;

  kstart = grid->kstart;
  kend   = grid->kend;

  k = kstart;
  for(int j=grid->jstart; j<grid->jend; j++)
#pragma ivdep
    for(int i=grid->istart; i<grid->iend; i++)
    {
      ijk = i + j*jj1 + k*kk1;
      vt[ijk] += 
              // u*dv/dx
              - (  interp2(u[ijk+ii1-jj1], u[ijk+ii1]) * interp4(v[ijk-ii1], v[ijk    ], v[ijk+ii1], v[ijk+ii2])
                 - interp2(u[ijk    -jj1], u[ijk    ]) * interp4(v[ijk-ii2], v[ijk-ii1], v[ijk    ], v[ijk+ii1]) ) * dxi

              // v*dv/dy
              - (  interp2(v[ijk        ], v[ijk+jj1]) * interp4(v[ijk-jj1], v[ijk    ], v[ijk+jj1], v[ijk+jj2])
                 - interp2(v[ijk-jj1    ], v[ijk    ]) * interp4(v[ijk-jj2], v[ijk-jj1], v[ijk    ], v[ijk+jj1]) ) * dyi

              // w*dv/dz
              - (  interp2(w[ijk-jj1+kk1], w[ijk+kk1]) * interp2(v[ijk    ], v[ijk+kk1]) ) * dzi[k];
    }

  k = kstart+1;
  for(int j=grid->jstart; j<grid->jend; j++)
#pragma ivdep
    for(int i=grid->istart; i<grid->iend; i++)
    {
      ijk = i + j*jj1 + k*kk1;
      vt[ijk] += 
              // u*dv/dx
              - (  interp2(u[ijk+ii1-jj1], u[ijk+ii1]) * interp4(v[ijk-ii1], v[ijk    ], v[ijk+ii1], v[ijk+ii2])
                 - interp2(u[ijk    -jj1], u[ijk    ]) * interp4(v[ijk-ii2], v[ijk-ii1], v[ijk    ], v[ijk+ii1]) ) * dxi

              // v*dv/dy
              - (  interp2(v[ijk        ], v[ijk+jj1]) * interp4(v[ijk-jj1], v[ijk    ], v[ijk+jj1], v[ijk+jj2])
                 - interp2(v[ijk-jj1    ], v[ijk    ]) * interp4(v[ijk-jj2], v[ijk-jj1], v[ijk    ], v[ijk+jj1]) ) * dyi

              // w*dv/dz
              - (  interp2(w[ijk-jj1+kk1], w[ijk+kk1]) * interp4(v[ijk-kk1], v[ijk    ], v[ijk+kk1], v[ijk+kk2])
                 - interp2(w[ijk-jj1    ], w[ijk    ]) * interp2(v[ijk-kk1], v[ijk    ]) ) * dzi[k];
    }

  for(k=grid->kstart+2; k<grid->kend-2; k++)
    for(int j=grid->jstart; j<grid->jend; j++)
#pragma ivdep
      for(int i=grid->istart; i<grid->iend; i++)
      {
        ijk = i + j*jj1 + k*kk1;
        vt[ijk] += 
              // u*dv/dx
              - (  interp2(u[ijk+ii1-jj1], u[ijk+ii1]) * interp4(v[ijk-ii1], v[ijk    ], v[ijk+ii1], v[ijk+ii2])
                 - interp2(u[ijk    -jj1], u[ijk    ]) * interp4(v[ijk-ii2], v[ijk-ii1], v[ijk    ], v[ijk+ii1]) ) * dxi

              // v*dv/dy
              - (  interp2(v[ijk        ], v[ijk+jj1]) * interp4(v[ijk-jj1], v[ijk    ], v[ijk+jj1], v[ijk+jj2])
                 - interp2(v[ijk-jj1    ], v[ijk    ]) * interp4(v[ijk-jj2], v[ijk-jj1], v[ijk    ], v[ijk+jj1]) ) * dyi

              // w*dv/dz
              - (  interp2(w[ijk-jj1+kk1], w[ijk+kk1]) * interp4(v[ijk-kk1], v[ijk    ], v[ijk+kk1], v[ijk+kk2])
                 - interp2(w[ijk-jj1    ], w[ijk    ]) * interp4(v[ijk-kk2], v[ijk-kk1], v[ijk    ], v[ijk+kk1]) ) * dzi[k];
      }

  k = kend-2;
  for(int j=grid->jstart; j<grid->jend; j++)
#pragma ivdep
    for(int i=grid->istart; i<grid->iend; i++)
    {
      ijk = i + j*jj1 + k*kk1;
      vt[ijk] += 
              // u*dv/dx
              - (  interp2(u[ijk+ii1-jj1], u[ijk+ii1]) * interp4(v[ijk-ii1], v[ijk    ], v[ijk+ii1], v[ijk+ii2])
                 - interp2(u[ijk    -jj1], u[ijk    ]) * interp4(v[ijk-ii2], v[ijk-ii1], v[ijk    ], v[ijk+ii1]) ) * dxi

              // v*dv/dy
              - (  interp2(v[ijk        ], v[ijk+jj1]) * interp4(v[ijk-jj1], v[ijk    ], v[ijk+jj1], v[ijk+jj2])
                 - interp2(v[ijk-jj1    ], v[ijk    ]) * interp4(v[ijk-jj2], v[ijk-jj1], v[ijk    ], v[ijk+jj1]) ) * dyi

              // w*dv/dz
              - (  interp2(w[ijk-jj1+kk1], w[ijk+kk1]) * interp2(v[ijk    ], v[ijk+kk1])
                 - interp2(w[ijk-jj1    ], w[ijk    ]) * interp4(v[ijk-kk2], v[ijk-kk1], v[ijk    ], v[ijk+kk1]) ) * dzi[k];
    }

  k = kend-1;
  for(int j=grid->jstart; j<grid->jend; j++)
#pragma ivdep
    for(int i=grid->istart; i<grid->iend; i++)
    {
      ijk = i + j*jj1 + k*kk1;
      vt[ijk] +=
              // u*dv/dx
              - (  interp2(u[ijk+ii1-jj1], u[ijk+ii1]) * interp4(v[ijk-ii1], v[ijk    ], v[ijk+ii1], v[ijk+ii2])
                 - interp2(u[ijk    -jj1], u[ijk    ]) * interp4(v[ijk-ii2], v[ijk-ii1], v[ijk    ], v[ijk+ii1]) ) * dxi

              // v*dv/dy
              - (  interp2(v[ijk        ], v[ijk+jj1]) * interp4(v[ijk-jj1], v[ijk    ], v[ijk+jj1], v[ijk+jj2])
                 - interp2(v[ijk-jj1    ], v[ijk    ]) * interp4(v[ijk-jj2], v[ijk-jj1], v[ijk    ], v[ijk+jj1]) ) * dyi

              // w*dv/dz
              - (- interp2(w[ijk-jj1    ], w[ijk    ]) * interp2(v[ijk-kk1], v[ijk    ]) ) * dzi[k];
    }
}

void Advec2i4::advecw(double * restrict wt, double * restrict u, double * restrict v, double * restrict w, double * restrict dzhi)
{
  int    ijk,ii1,jj1,kk1,ii2,jj2,kk2,k;
  double dxi,dyi;
  int    kstart, kend;

  ii1 = 1;
  ii2 = 2;
  jj1 = 1*grid->icells;
  jj2 = 2*grid->icells;
  kk1 = 1*grid->ijcells;
  kk2 = 2*grid->ijcells;

  dxi = 1./grid->dx;
  dyi = 1./grid->dy;

  kstart = grid->kstart;
  kend   = grid->kend;

  k = kstart+1;
  for(int j=grid->jstart; j<grid->jend; j++)
#pragma ivdep
    for(int i=grid->istart; i<grid->iend; i++)
    {
      ijk = i + j*jj1 + k*kk1;
      wt[ijk] += 
              // u*dw/dx 
              - (  interp2(u[ijk+ii1-kk1], u[ijk+ii1]) * interp4(w[ijk-ii1], w[ijk    ], w[ijk+ii1], w[ijk+ii2])
                 - interp2(u[ijk    -kk1], u[ijk    ]) * interp4(w[ijk-ii2], w[ijk-ii1], w[ijk    ], w[ijk+ii1]) ) * dxi

              // v*dw/dy 
              - (  interp2(v[ijk+jj1-kk1], v[ijk+jj1]) * interp4(w[ijk-jj1], w[ijk    ], w[ijk+jj1], w[ijk+jj2])
                 - interp2(v[ijk    -kk1], v[ijk    ]) * interp4(w[ijk-jj2], w[ijk-jj1], w[ijk    ], w[ijk+jj1]) ) * dyi

              // w*dw/dz 
              - (  interp2(w[ijk        ], w[ijk+kk1]) * interp4(w[ijk-kk1], w[ijk    ], w[ijk+kk1], w[ijk+kk2])
                 - interp2(w[ijk-kk1    ], w[ijk    ]) * interp2(w[ijk-kk1], w[ijk    ]) ) * dzhi[k];
    }

  for(k=grid->kstart+2; k<grid->kend-1; k++)
    for(int j=grid->jstart; j<grid->jend; j++)
#pragma ivdep
      for(int i=grid->istart; i<grid->iend; i++)
      {
        ijk = i + j*jj1 + k*kk1;
        wt[ijk] +=
              // u*dw/dx 
              - (  interp2(u[ijk+ii1-kk1], u[ijk+ii1]) * interp4(w[ijk-ii1], w[ijk    ], w[ijk+ii1], w[ijk+ii2])
                 - interp2(u[ijk    -kk1], u[ijk    ]) * interp4(w[ijk-ii2], w[ijk-ii1], w[ijk    ], w[ijk+ii1]) ) * dxi

              // v*dw/dy 
              - (  interp2(v[ijk+jj1-kk1], v[ijk+jj1]) * interp4(w[ijk-jj1], w[ijk    ], w[ijk+jj1], w[ijk+jj2])
                 - interp2(v[ijk    -kk1], v[ijk    ]) * interp4(w[ijk-jj2], w[ijk-jj1], w[ijk    ], w[ijk+jj1]) ) * dyi

              // w*dw/dz 
              - (  interp2(w[ijk        ], w[ijk+kk1]) * interp4(w[ijk-kk1], w[ijk    ], w[ijk+kk1], w[ijk+kk2])
                 - interp2(w[ijk-kk1    ], w[ijk    ]) * interp4(w[ijk-kk2], w[ijk-kk1], w[ijk    ], w[ijk+kk1]) ) * dzhi[k];
      }

  k = kend-1;
  for(int j=grid->jstart; j<grid->jend; j++)
#pragma ivdep
    for(int i=grid->istart; i<grid->iend; i++)
    {
      ijk = i + j*jj1 + k*kk1;
      wt[ijk] += 
              // u*dw/dx 
              - (  interp2(u[ijk+ii1-kk1], u[ijk+ii1]) * interp4(w[ijk-ii1], w[ijk    ], w[ijk+ii1], w[ijk+ii2])
                 - interp2(u[ijk    -kk1], u[ijk    ]) * interp4(w[ijk-ii2], w[ijk-ii1], w[ijk    ], w[ijk+ii1]) ) * dxi

              // v*dw/dy 
              - (  interp2(v[ijk+jj1-kk1], v[ijk+jj1]) * interp4(w[ijk-jj1], w[ijk    ], w[ijk+jj1], w[ijk+jj2])
                 - interp2(v[ijk    -kk1], v[ijk    ]) * interp4(w[ijk-jj2], w[ijk-jj1], w[ijk    ], w[ijk+jj1]) ) * dyi

              // w*dw/dz 
              - (  interp2(w[ijk        ], w[ijk+kk1]) * interp2(w[ijk    ], w[ijk+kk1])
                 - interp2(w[ijk-kk1    ], w[ijk    ]) * interp4(w[ijk-kk2], w[ijk-kk1], w[ijk    ], w[ijk+kk1]) ) * dzhi[k];
    }
}

void Advec2i4::advecs(double * restrict st, double * restrict s, double * restrict u, double * restrict v, double * restrict w, double * restrict dzi)
{
  int    ijk,ii1,jj1,kk1,ii2,jj2,kk2,k;
  double dxi,dyi;
  int    kstart, kend;

  ii1 = 1;
  ii2 = 2;
  jj1 = 1*grid->icells;
  jj2 = 2*grid->icells;
  kk1 = 1*grid->ijcells;
  kk2 = 2*grid->ijcells;

  dxi = 1./grid->dx;
  dyi = 1./grid->dy;

  kstart = grid->kstart;
  kend   = grid->kend;
 
  // assume that w at the boundary equals zero...
  k = kstart;
  for(int j=grid->jstart; j<grid->jend; j++)
#pragma ivdep
    for(int i=grid->istart; i<grid->iend; i++)
    {
      ijk = i + j*jj1 + k*kk1;
      st[ijk] += 
            - (  u[ijk+ii1] * interp4(s[ijk-ii1], s[ijk    ], s[ijk+ii1], s[ijk+ii2])
               - u[ijk    ] * interp4(s[ijk-ii2], s[ijk-ii1], s[ijk    ], s[ijk+ii1]) ) * dxi

            - (  v[ijk+jj1] * interp4(s[ijk-jj1], s[ijk    ], s[ijk+jj1], s[ijk+jj2])
               - v[ijk    ] * interp4(s[ijk-jj2], s[ijk-jj1], s[ijk    ], s[ijk+jj1]) ) * dyi 

            - (  w[ijk+kk1] * interp2(s[ijk    ], s[ijk+kk1]) ) * dzi[k];
    }

  k = kstart+1;
  for(int j=grid->jstart; j<grid->jend; j++)
#pragma ivdep
    for(int i=grid->istart; i<grid->iend; i++)
    {
      ijk = i + j*jj1 + k*kk1;
      st[ijk] += 
            - (  u[ijk+ii1] * interp4(s[ijk-ii1], s[ijk    ], s[ijk+ii1], s[ijk+ii2])
               - u[ijk    ] * interp4(s[ijk-ii2], s[ijk-ii1], s[ijk    ], s[ijk+ii1]) ) * dxi

            - (  v[ijk+jj1] * interp4(s[ijk-jj1], s[ijk    ], s[ijk+jj1], s[ijk+jj2])
               - v[ijk    ] * interp4(s[ijk-jj2], s[ijk-jj1], s[ijk    ], s[ijk+jj1]) ) * dyi 

            - (  w[ijk+kk1] * interp4(s[ijk-kk1], s[ijk    ], s[ijk+kk1], s[ijk+kk2])
               - w[ijk    ] * interp2(s[ijk-kk1], s[ijk    ]) ) * dzi[k];
    }

  for(k=grid->kstart+2; k<grid->kend-2; k++)
    for(int j=grid->jstart; j<grid->jend; j++)
#pragma ivdep
      for(int i=grid->istart; i<grid->iend; i++)
      {
        ijk = i + j*jj1 + k*kk1;
        st[ijk] += 
              - (  u[ijk+ii1] * interp4(s[ijk-ii1], s[ijk    ], s[ijk+ii1], s[ijk+ii2])
                 - u[ijk    ] * interp4(s[ijk-ii2], s[ijk-ii1], s[ijk    ], s[ijk+ii1]) ) * dxi

              - (  v[ijk+jj1] * interp4(s[ijk-jj1], s[ijk    ], s[ijk+jj1], s[ijk+jj2])
                 - v[ijk    ] * interp4(s[ijk-jj2], s[ijk-jj1], s[ijk    ], s[ijk+jj1]) ) * dyi 

              - (  w[ijk+kk1] * interp4(s[ijk-kk1], s[ijk    ], s[ijk+kk1], s[ijk+kk2])
                 - w[ijk    ] * interp4(s[ijk-kk2], s[ijk-kk1], s[ijk    ], s[ijk+kk1]) ) * dzi[k];
      }

  k = kend-2;
  for(int j=grid->jstart; j<grid->jend; j++)
#pragma ivdep
    for(int i=grid->istart; i<grid->iend; i++)
    {
      ijk = i + j*jj1 + k*kk1;
      st[ijk] += 
            - (  u[ijk+ii1] * interp4(s[ijk-ii1], s[ijk    ], s[ijk+ii1], s[ijk+ii2])
               - u[ijk    ] * interp4(s[ijk-ii2], s[ijk-ii1], s[ijk    ], s[ijk+ii1]) ) * dxi

            - (  v[ijk+jj1] * interp4(s[ijk-jj1], s[ijk    ], s[ijk+jj1], s[ijk+jj2])
               - v[ijk    ] * interp4(s[ijk-jj2], s[ijk-jj1], s[ijk    ], s[ijk+jj1]) ) * dyi 

            - (  w[ijk+kk1] * interp2(s[ijk    ], s[ijk+kk1])
               - w[ijk    ] * interp4(s[ijk-kk2], s[ijk-kk1], s[ijk    ], s[ijk+kk1]) ) * dzi[k];
    }

  // assume that w at the boundary equals zero...
  k = kend-1;
  for(int j=grid->jstart; j<grid->jend; j++)
#pragma ivdep
    for(int i=grid->istart; i<grid->iend; i++)
    {
      ijk = i + j*jj1 + k*kk1;
      st[ijk] += 
            - (  u[ijk+ii1] * interp4(s[ijk-ii1], s[ijk    ], s[ijk+ii1], s[ijk+ii2])
               - u[ijk    ] * interp4(s[ijk-ii2], s[ijk-ii1], s[ijk    ], s[ijk+ii1]) ) * dxi

            - (  v[ijk+jj1] * interp4(s[ijk-jj1], s[ijk    ], s[ijk+jj1], s[ijk+jj2])
               - v[ijk    ] * interp4(s[ijk-jj2], s[ijk-jj1], s[ijk    ], s[ijk+jj1]) ) * dyi 

            - (- w[ijk    ] * interp2(s[ijk-kk1], s[ijk    ]) ) * dzi[k];
    }
}


// THE ARCHIVE :)
/*
void Advec2i4::advecu(double * restrict ut, double * restrict u, double * restrict v, double * restrict w, double * restrict dzi)
{
  int    ijk,ii1,jj1,kk1,ii2,jj2,kk2,k;
  double dxi,dyi;
  int    kstart, kend;

  ii1 = 1;
  ii2 = 2;
  jj1 = 1*grid->icells;
  jj2 = 2*grid->icells;
  kk1 = 1*grid->ijcells;
  kk2 = 2*grid->ijcells;

  dxi = 1./grid->dx;
  dyi = 1./grid->dy;

  kstart = grid->kstart;
  kend   = grid->kend;

  k = kstart; 
  for(int j=grid->jstart; j<grid->jend; j++)
#pragma ivdep
    for(int i=grid->istart; i<grid->iend; i++)
    {
      ijk = i + j*jj1 + k*kk1;
      ut[ijk] += 
            - (  interp4(u[ijk-ii1],     u[ijk    ],     u[ijk+ii1], u[ijk+ii2])     * interp4(u[ijk-ii1], u[ijk    ], u[ijk+ii1], u[ijk+ii2])
               - interp4(u[ijk-ii2],     u[ijk-ii1],     u[ijk    ], u[ijk+ii1])     * interp4(u[ijk-ii2], u[ijk-ii1], u[ijk    ], u[ijk+ii1]) ) * dxi

            - (  interp4(v[ijk-ii2+jj1], v[ijk-ii1+jj1], v[ijk+jj1], v[ijk+ii1+jj1]) * interp4(u[ijk-jj1], u[ijk    ], u[ijk+jj1], u[ijk+jj2])
               - interp4(v[ijk-ii2    ], v[ijk-ii1    ], v[ijk    ], v[ijk+ii1    ]) * interp4(u[ijk-jj2], u[ijk-jj1], u[ijk    ], u[ijk+jj1]) ) * dyi 

            - (  interp4(w[ijk-ii2+kk1], w[ijk-ii1+kk1], w[ijk+kk1], w[ijk+ii1+kk1]) * interp2(u[ijk], u[ijk+kk1]) ) * dzi[k];
    }

  k = kstart + 1; 
  for(int j=grid->jstart; j<grid->jend; j++)
#pragma ivdep
    for(int i=grid->istart; i<grid->iend; i++)
    {
      ijk = i + j*jj1 + k*kk1;
      ut[ijk] += 
            - (  interp4(u[ijk-ii1],     u[ijk    ],     u[ijk+ii1], u[ijk+ii2])     * interp4(u[ijk-ii1], u[ijk    ], u[ijk+ii1], u[ijk+ii2])
               - interp4(u[ijk-ii2],     u[ijk-ii1],     u[ijk    ], u[ijk+ii1])     * interp4(u[ijk-ii2], u[ijk-ii1], u[ijk    ], u[ijk+ii1]) ) * dxi

            - (  interp4(v[ijk-ii2+jj1], v[ijk-ii1+jj1], v[ijk+jj1], v[ijk+ii1+jj1]) * interp4(u[ijk-jj1], u[ijk    ], u[ijk+jj1], u[ijk+jj2])
               - interp4(v[ijk-ii2    ], v[ijk-ii1    ], v[ijk    ], v[ijk+ii1    ]) * interp4(u[ijk-jj2], u[ijk-jj1], u[ijk    ], u[ijk+jj1]) ) * dyi 

            - (  interp4(w[ijk-ii2+kk1], w[ijk-ii1+kk1], w[ijk+kk1], w[ijk+ii1+kk1]) * interp4(u[ijk-kk1], u[ijk    ], u[ijk+kk1], u[ijk+kk2])
               - interp4(w[ijk-ii2    ], w[ijk-ii1    ], w[ijk    ], w[ijk+ii1    ]) * interp2(u[ijk-kk1], u[ijk    ]) ) * dzi[k];
    }


  for(k=grid->kstart+2; k<grid->kend-2; k++)
    for(int j=grid->jstart; j<grid->jend; j++)
#pragma ivdep
      for(int i=grid->istart; i<grid->iend; i++)
      {
        ijk = i + j*jj1 + k*kk1;
        ut[ijk] += 
              - (  interp4(u[ijk-ii1],     u[ijk    ],     u[ijk+ii1], u[ijk+ii2])     * interp4(u[ijk-ii1], u[ijk    ], u[ijk+ii1], u[ijk+ii2])
                 - interp4(u[ijk-ii2],     u[ijk-ii1],     u[ijk    ], u[ijk+ii1])     * interp4(u[ijk-ii2], u[ijk-ii1], u[ijk    ], u[ijk+ii1]) ) * dxi

              - (  interp4(v[ijk-ii2+jj1], v[ijk-ii1+jj1], v[ijk+jj1], v[ijk+ii1+jj1]) * interp4(u[ijk-jj1], u[ijk    ], u[ijk+jj1], u[ijk+jj2])
                 - interp4(v[ijk-ii2    ], v[ijk-ii1    ], v[ijk    ], v[ijk+ii1    ]) * interp4(u[ijk-jj2], u[ijk-jj1], u[ijk    ], u[ijk+jj1]) ) * dyi 

              - (  interp4(w[ijk-ii2+kk1], w[ijk-ii1+kk1], w[ijk+kk1], w[ijk+ii1+kk1]) * interp4(u[ijk-kk1], u[ijk    ], u[ijk+kk1], u[ijk+kk2])
                 - interp4(w[ijk-ii2    ], w[ijk-ii1    ], w[ijk    ], w[ijk+ii1    ]) * interp4(u[ijk-kk2], u[ijk-kk1], u[ijk    ], u[ijk+kk1]) ) * dzi[k];
      }

  k = kend - 2; 
  for(int j=grid->jstart; j<grid->jend; j++)
#pragma ivdep
    for(int i=grid->istart; i<grid->iend; i++)
    {
      ijk = i + j*jj1 + k*kk1;
      ut[ijk] += 
            - (  interp4(u[ijk-ii1], u[ijk    ], u[ijk+ii1], u[ijk+ii2]) * interp4(u[ijk-ii1], u[ijk    ], u[ijk+ii1], u[ijk+ii2])
               - interp4(u[ijk-ii2], u[ijk-ii1], u[ijk    ], u[ijk+ii1]) * interp4(u[ijk-ii2], u[ijk-ii1], u[ijk    ], u[ijk+ii1]) ) * dxi

            - (  interp4(v[ijk-ii2+jj1], v[ijk-ii1+jj1], v[ijk+jj1], v[ijk+ii1+jj1]) * interp4(u[ijk-jj1], u[ijk    ], u[ijk+jj1], u[ijk+jj2])
               - interp4(v[ijk-ii2    ], v[ijk-ii1    ], v[ijk    ], v[ijk+ii1    ]) * interp4(u[ijk-jj2], u[ijk-jj1], u[ijk    ], u[ijk+jj1]) ) * dyi 

            - (  interp4(w[ijk-ii2+kk1], w[ijk-ii1+kk1], w[ijk+kk1], w[ijk+ii1+kk1]) * interp2(u[ijk    ], u[ijk+kk1])
               - interp4(w[ijk-ii2    ], w[ijk-ii1    ], w[ijk    ], w[ijk+ii1    ]) * interp4(u[ijk-kk2], u[ijk-kk1], u[ijk    ], u[ijk+kk1]) ) * dzi[k];
    }

  k = kend - 1; 
  for(int j=grid->jstart; j<grid->jend; j++)
#pragma ivdep
    for(int i=grid->istart; i<grid->iend; i++)
    {
      ijk = i + j*jj1 + k*kk1;
      ut[ijk] += 
            - (  interp4(u[ijk-ii1], u[ijk    ], u[ijk+ii1], u[ijk+ii2]) * interp4(u[ijk-ii1], u[ijk    ], u[ijk+ii1], u[ijk+ii2])
               - interp4(u[ijk-ii2], u[ijk-ii1], u[ijk    ], u[ijk+ii1]) * interp4(u[ijk-ii2], u[ijk-ii1], u[ijk    ], u[ijk+ii1]) ) * dxi

            - (  interp4(v[ijk-ii2+jj1], v[ijk-ii1+jj1], v[ijk+jj1], v[ijk+ii1+jj1]) * interp4(u[ijk-jj1], u[ijk    ], u[ijk+jj1], u[ijk+jj2])
               - interp4(v[ijk-ii2    ], v[ijk-ii1    ], v[ijk    ], v[ijk+ii1    ]) * interp4(u[ijk-jj2], u[ijk-jj1], u[ijk    ], u[ijk+jj1]) ) * dyi 

            - (- interp4(w[ijk-ii2    ], w[ijk-ii1    ], w[ijk    ], w[ijk+ii1    ]) * interp2(u[ijk-kk1], u[ijk    ]) ) * dzi[k];
    }
}

void Advec2i4::advecv(double * restrict vt, double * restrict u, double * restrict v, double * restrict w, double * restrict dzi)
{
  int    ijk,ii1,jj1,kk1,ii2,jj2,kk2,k;
  double dxi,dyi;
  int    kstart, kend;

  ii1 = 1;
  ii2 = 2;
  jj1 = 1*grid->icells;
  jj2 = 2*grid->icells;
  kk1 = 1*grid->ijcells;
  kk2 = 2*grid->ijcells;

  dxi = 1./grid->dx;
  dyi = 1./grid->dy;

  kstart = grid->kstart;
  kend   = grid->kend;

  k = kstart;
  for(int j=grid->jstart; j<grid->jend; j++)
#pragma ivdep
    for(int i=grid->istart; i<grid->iend; i++)
    {
      ijk = i + j*jj1 + k*kk1;
      vt[ijk] += 
            - (  interp4(u[ijk+ii1-jj2], u[ijk+ii1-jj1], u[ijk+ii1], u[ijk+ii1+jj1]) * interp4(v[ijk-ii1], v[ijk    ], v[ijk+ii1], v[ijk+ii2])
               - interp4(u[ijk    -jj2], u[ijk    -jj1], u[ijk    ], u[ijk    +jj1]) * interp4(v[ijk-ii2], v[ijk-ii1], v[ijk    ], v[ijk+ii1]) ) * dxi

            - (  interp4(v[ijk-jj1], v[ijk    ], v[ijk+jj1], v[ijk+jj2]) * interp4(v[ijk-jj1], v[ijk    ], v[ijk+jj1], v[ijk+jj2])
               - interp4(v[ijk-jj2], v[ijk-jj1], v[ijk    ], v[ijk+jj1]) * interp4(v[ijk-jj2], v[ijk-jj1], v[ijk    ], v[ijk+jj1]) ) * dyi

            - (  interp4(w[ijk-jj2+kk1], w[ijk-jj1+kk1], w[ijk+kk1], w[ijk+jj1+kk1]) * interp2(v[ijk    ], v[ijk+kk1]) ) * dzi[k];
    }

  k = kstart+1;
  for(int j=grid->jstart; j<grid->jend; j++)
#pragma ivdep
    for(int i=grid->istart; i<grid->iend; i++)
    {
      ijk = i + j*jj1 + k*kk1;
      vt[ijk] += 
            - (  interp4(u[ijk+ii1-jj2], u[ijk+ii1-jj1], u[ijk+ii1], u[ijk+ii1+jj1]) * interp4(v[ijk-ii1], v[ijk    ], v[ijk+ii1], v[ijk+ii2])
               - interp4(u[ijk    -jj2], u[ijk    -jj1], u[ijk    ], u[ijk    +jj1]) * interp4(v[ijk-ii2], v[ijk-ii1], v[ijk    ], v[ijk+ii1]) ) * dxi

            - (  interp4(v[ijk-jj1], v[ijk    ], v[ijk+jj1], v[ijk+jj2]) * interp4(v[ijk-jj1], v[ijk    ], v[ijk+jj1], v[ijk+jj2])
               - interp4(v[ijk-jj2], v[ijk-jj1], v[ijk    ], v[ijk+jj1]) * interp4(v[ijk-jj2], v[ijk-jj1], v[ijk    ], v[ijk+jj1]) ) * dyi

            - (  interp4(w[ijk-jj2+kk1], w[ijk-jj1+kk1], w[ijk+kk1], w[ijk+jj1+kk1]) * interp4(v[ijk-kk1], v[ijk    ], v[ijk+kk1], v[ijk+kk2])
               - interp4(w[ijk-jj2    ], w[ijk-jj1    ], w[ijk    ], w[ijk+jj1    ]) * interp2(v[ijk-kk1], v[ijk    ]) ) * dzi[k];
    }

  for(k=grid->kstart+2; k<grid->kend-2; k++)
    for(int j=grid->jstart; j<grid->jend; j++)
#pragma ivdep
      for(int i=grid->istart; i<grid->iend; i++)
      {
        ijk = i + j*jj1 + k*kk1;
        vt[ijk] += 
              - (  interp4(u[ijk+ii1-jj2], u[ijk+ii1-jj1], u[ijk+ii1], u[ijk+ii1+jj1]) * interp4(v[ijk-ii1], v[ijk    ], v[ijk+ii1], v[ijk+ii2])
                 - interp4(u[ijk    -jj2], u[ijk    -jj1], u[ijk    ], u[ijk    +jj1]) * interp4(v[ijk-ii2], v[ijk-ii1], v[ijk    ], v[ijk+ii1]) ) * dxi

              - (  interp4(v[ijk-jj1], v[ijk    ], v[ijk+jj1], v[ijk+jj2]) * interp4(v[ijk-jj1], v[ijk    ], v[ijk+jj1], v[ijk+jj2])
                 - interp4(v[ijk-jj2], v[ijk-jj1], v[ijk    ], v[ijk+jj1]) * interp4(v[ijk-jj2], v[ijk-jj1], v[ijk    ], v[ijk+jj1]) ) * dyi

              - (  interp4(w[ijk-jj2+kk1], w[ijk-jj1+kk1], w[ijk+kk1], w[ijk+jj1+kk1]) * interp4(v[ijk-kk1], v[ijk    ], v[ijk+kk1], v[ijk+kk2])
                 - interp4(w[ijk-jj2    ], w[ijk-jj1    ], w[ijk    ], w[ijk+jj1    ]) * interp4(v[ijk-kk2], v[ijk-kk1], v[ijk    ], v[ijk+kk1]) ) * dzi[k];
      }

  k = kend-2;
  for(int j=grid->jstart; j<grid->jend; j++)
#pragma ivdep
    for(int i=grid->istart; i<grid->iend; i++)
    {
      ijk = i + j*jj1 + k*kk1;
      vt[ijk] += 
            - (  interp4(u[ijk+ii1-jj2], u[ijk+ii1-jj1], u[ijk+ii1], u[ijk+ii1+jj1]) * interp4(v[ijk-ii1], v[ijk    ], v[ijk+ii1], v[ijk+ii2])
               - interp4(u[ijk    -jj2], u[ijk    -jj1], u[ijk    ], u[ijk    +jj1]) * interp4(v[ijk-ii2], v[ijk-ii1], v[ijk    ], v[ijk+ii1]) ) * dxi

            - (  interp4(v[ijk-jj1], v[ijk    ], v[ijk+jj1], v[ijk+jj2]) * interp4(v[ijk-jj1], v[ijk    ], v[ijk+jj1], v[ijk+jj2])
               - interp4(v[ijk-jj2], v[ijk-jj1], v[ijk    ], v[ijk+jj1]) * interp4(v[ijk-jj2], v[ijk-jj1], v[ijk    ], v[ijk+jj1]) ) * dyi

            - (  interp4(w[ijk-jj2+kk1], w[ijk-jj1+kk1], w[ijk+kk1], w[ijk+jj1+kk1]) * interp2(v[ijk    ], v[ijk+kk1])
               - interp4(w[ijk-jj2    ], w[ijk-jj1    ], w[ijk    ], w[ijk+jj1    ]) * interp4(v[ijk-kk2], v[ijk-kk1], v[ijk    ], v[ijk+kk1]) ) * dzi[k];
    }

  k = kend-1;
  for(int j=grid->jstart; j<grid->jend; j++)
#pragma ivdep
    for(int i=grid->istart; i<grid->iend; i++)
    {
      ijk = i + j*jj1 + k*kk1;
      vt[ijk] += 
            - (  interp4(u[ijk+ii1-jj2], u[ijk+ii1-jj1], u[ijk+ii1], u[ijk+ii1+jj1]) * interp4(v[ijk-ii1], v[ijk    ], v[ijk+ii1], v[ijk+ii2])
               - interp4(u[ijk    -jj2], u[ijk    -jj1], u[ijk    ], u[ijk    +jj1]) * interp4(v[ijk-ii2], v[ijk-ii1], v[ijk    ], v[ijk+ii1]) ) * dxi

            - (  interp4(v[ijk-jj1], v[ijk    ], v[ijk+jj1], v[ijk+jj2]) * interp4(v[ijk-jj1], v[ijk    ], v[ijk+jj1], v[ijk+jj2])
               - interp4(v[ijk-jj2], v[ijk-jj1], v[ijk    ], v[ijk+jj1]) * interp4(v[ijk-jj2], v[ijk-jj1], v[ijk    ], v[ijk+jj1]) ) * dyi

            - (- interp4(w[ijk-jj2    ], w[ijk-jj1    ], w[ijk    ], w[ijk+jj1    ]) * interp2(v[ijk-kk1], v[ijk    ]) ) * dzi[k];
    }
}

void Advec2i4::advecw(double * restrict wt, double * restrict u, double * restrict v, double * restrict w, double * restrict dzhi)
{
  int    ijk,ii1,jj1,kk1,ii2,jj2,kk2,k;
  double dxi,dyi;
  int    kstart, kend;

  ii1 = 1;
  ii2 = 2;
  jj1 = 1*grid->icells;
  jj2 = 2*grid->icells;
  kk1 = 1*grid->ijcells;
  kk2 = 2*grid->ijcells;

  dxi = 1./grid->dx;
  dyi = 1./grid->dy;

  kstart = grid->kstart;
  kend   = grid->kend;

  k = kstart+1;
  for(int j=grid->jstart; j<grid->jend; j++)
#pragma ivdep
    for(int i=grid->istart; i<grid->iend; i++)
    {
      ijk = i + j*jj1 + k*kk1;
      wt[ijk] += 
            - (  interp2(u[ijk+ii1-kk1], u[ijk+ii1]) * interp4(w[ijk-ii1], w[ijk    ], w[ijk+ii1], w[ijk+ii2])
               - interp2(u[ijk    -kk1], u[ijk    ]) * interp4(w[ijk-ii2], w[ijk-ii1], w[ijk    ], w[ijk+ii1]) ) * dxi

            - (  interp2(v[ijk+jj1-kk1], v[ijk+jj1]) * interp4(w[ijk-jj1], w[ijk    ], w[ijk+jj1], w[ijk+jj2])
               - interp2(v[ijk    -kk1], v[ijk    ]) * interp4(w[ijk-jj2], w[ijk-jj1], w[ijk    ], w[ijk+jj1]) ) * dyi

            - (  interp4(w[ijk-kk1], w[ijk], w[ijk+kk1], w[ijk+kk2]) * interp4   (w[ijk-kk1], w[ijk], w[ijk+kk1], w[ijk+kk2])
               - interp2(w[ijk], w[ijk-kk1]) * interp2(w[ijk], w[ijk-kk1]) ) * dzhi[k];
    }

  for(k=grid->kstart+2; k<grid->kend-1; k++)
    for(int j=grid->jstart; j<grid->jend; j++)
#pragma ivdep
      for(int i=grid->istart; i<grid->iend; i++)
      {
        ijk = i + j*jj1 + k*kk1;
        wt[ijk] += 
              - (  interp4(u[ijk+ii1-kk2], u[ijk+ii1-kk1], u[ijk+ii1], u[ijk+ii1+kk1]) * interp4(w[ijk-ii1], w[ijk    ], w[ijk+ii1], w[ijk+ii2])
                 - interp4(u[ijk    -kk2], u[ijk    -kk1], u[ijk    ], u[ijk    +kk1]) * interp4(w[ijk-ii2], w[ijk-ii1], w[ijk    ], w[ijk+ii1]) ) * dxi

              - (  interp4(v[ijk+jj1-kk2], v[ijk+jj1-kk1], v[ijk+jj1], v[ijk+jj1+kk1]) * interp4(w[ijk-jj1], w[ijk    ], w[ijk+jj1], w[ijk+jj2])
                 - interp4(v[ijk    -kk2], v[ijk    -kk1], v[ijk    ], v[ijk    +kk1]) * interp4(w[ijk-jj2], w[ijk-jj1], w[ijk    ], w[ijk+jj1]) ) * dyi

              - (  interp4(w[ijk-kk1], w[ijk    ], w[ijk+kk1], w[ijk+kk2]) * interp4(w[ijk-kk1], w[ijk    ], w[ijk+kk1], w[ijk+kk2])
                 - interp4(w[ijk-kk2], w[ijk-kk1], w[ijk    ], w[ijk+kk1]) * interp4(w[ijk-kk2], w[ijk-kk1], w[ijk    ], w[ijk+kk1]) ) * dzhi[k];
      }

  k = kend-1;
  for(int j=grid->jstart; j<grid->jend; j++)
#pragma ivdep
    for(int i=grid->istart; i<grid->iend; i++)
    {
      ijk = i + j*jj1 + k*kk1;
      wt[ijk] += 
            - (  interp2(u[ijk+ii1-kk1], u[ijk+ii1]) * interp4(w[ijk-ii1], w[ijk    ], w[ijk+ii1], w[ijk+ii2])
               - interp2(u[ijk    -kk1], u[ijk    ]) * interp4(w[ijk-ii2], w[ijk-ii1], w[ijk    ], w[ijk+ii1]) ) * dxi

            - (  interp2(v[ijk+jj1-kk1], v[ijk+jj1]) * interp4(w[ijk-jj1], w[ijk    ], w[ijk+jj1], w[ijk+jj2])
               - interp2(v[ijk    -kk1], v[ijk    ]) * interp4(w[ijk-jj2], w[ijk-jj1], w[ijk    ], w[ijk+jj1]) ) * dyi

            - (  interp2(w[ijk+kk1], w[ijk]) * interp2(w[ijk+kk1], w[ijk])
               - interp4(w[ijk-kk2], w[ijk-kk1], w[ijk    ], w[ijk+kk1]) * interp4   (w[ijk-kk2], w[ijk-kk1], w[ijk    ], w[ijk+kk1]) ) * dzhi[k];
    }
}

void Advec2i4::advecs(double * restrict st, double * restrict s, double * restrict u, double * restrict v, double * restrict w, double * restrict dzi)
{
  int    ijk,ii1,jj1,kk1,ii2,jj2,kk2,k;
  double dxi,dyi;
  int    kstart, kend;

  ii1 = 1;
  ii2 = 2;
  jj1 = 1*grid->icells;
  jj2 = 2*grid->icells;
  kk1 = 1*grid->ijcells;
  kk2 = 2*grid->ijcells;

  dxi = 1./grid->dx;
  dyi = 1./grid->dy;

  kstart = grid->kstart;
  kend   = grid->kend;
 
  // assume that w at the boundary equals zero...
  k = kstart;
  for(int j=grid->jstart; j<grid->jend; j++)
#pragma ivdep
    for(int i=grid->istart; i<grid->iend; i++)
    {
      ijk = i + j*jj1 + k*kk1;
      st[ijk] += 
            - (  u[ijk+ii1] * interp4(s[ijk-ii1], s[ijk    ], s[ijk+ii1], s[ijk+ii2])
               - u[ijk    ] * interp4(s[ijk-ii2], s[ijk-ii1], s[ijk    ], s[ijk+ii1]) ) * dxi

            - (  v[ijk+jj1] * interp4(s[ijk-jj1], s[ijk    ], s[ijk+jj1], s[ijk+jj2])
               - v[ijk    ] * interp4(s[ijk-jj2], s[ijk-jj1], s[ijk    ], s[ijk+jj1]) ) * dyi 

            - (  w[ijk+kk1] * interp2(s[ijk    ], s[ijk+kk1]) ) * dzi[k];
    }

  k = kstart+1;
  for(int j=grid->jstart; j<grid->jend; j++)
#pragma ivdep
    for(int i=grid->istart; i<grid->iend; i++)
    {
      ijk = i + j*jj1 + k*kk1;
      st[ijk] += 
            - (  u[ijk+ii1] * interp4(s[ijk-ii1], s[ijk    ], s[ijk+ii1], s[ijk+ii2])
               - u[ijk    ] * interp4(s[ijk-ii2], s[ijk-ii1], s[ijk    ], s[ijk+ii1]) ) * dxi

            - (  v[ijk+jj1] * interp4(s[ijk-jj1], s[ijk    ], s[ijk+jj1], s[ijk+jj2])
               - v[ijk    ] * interp4(s[ijk-jj2], s[ijk-jj1], s[ijk    ], s[ijk+jj1]) ) * dyi 

            - (  w[ijk+kk1] * interp4(s[ijk-kk1], s[ijk    ], s[ijk+kk1], s[ijk+kk2])
               - w[ijk    ] * interp2(s[ijk-kk1], s[ijk    ]) ) * dzi[k];
    }

  for(k=grid->kstart+2; k<grid->kend-2; k++)
    for(int j=grid->jstart; j<grid->jend; j++)
#pragma ivdep
      for(int i=grid->istart; i<grid->iend; i++)
      {
        ijk = i + j*jj1 + k*kk1;
        st[ijk] += 
              - (  u[ijk+ii1] * interp4(s[ijk-ii1], s[ijk    ], s[ijk+ii1], s[ijk+ii2])
                 - u[ijk    ] * interp4(s[ijk-ii2], s[ijk-ii1], s[ijk    ], s[ijk+ii1]) ) * dxi

              - (  v[ijk+jj1] * interp4(s[ijk-jj1], s[ijk    ], s[ijk+jj1], s[ijk+jj2])
                 - v[ijk    ] * interp4(s[ijk-jj2], s[ijk-jj1], s[ijk    ], s[ijk+jj1]) ) * dyi 

              - (  w[ijk+kk1] * interp4(s[ijk-kk1], s[ijk    ], s[ijk+kk1], s[ijk+kk2])
                 - w[ijk    ] * interp4(s[ijk-kk2], s[ijk-kk1], s[ijk    ], s[ijk+kk1]) ) * dzi[k];
      }

  k = kend-2;
  for(int j=grid->jstart; j<grid->jend; j++)
#pragma ivdep
    for(int i=grid->istart; i<grid->iend; i++)
    {
      ijk = i + j*jj1 + k*kk1;
      st[ijk] += 
            - (  u[ijk+ii1] * interp4(s[ijk-ii1], s[ijk    ], s[ijk+ii1], s[ijk+ii2])
               - u[ijk    ] * interp4(s[ijk-ii2], s[ijk-ii1], s[ijk    ], s[ijk+ii1]) ) * dxi

            - (  v[ijk+jj1] * interp4(s[ijk-jj1], s[ijk    ], s[ijk+jj1], s[ijk+jj2])
               - v[ijk    ] * interp4(s[ijk-jj2], s[ijk-jj1], s[ijk    ], s[ijk+jj1]) ) * dyi 

            - (  w[ijk+kk1] * interp2(s[ijk    ], s[ijk+kk1])
               - w[ijk    ] * interp4(s[ijk-kk2], s[ijk-kk1], s[ijk    ], s[ijk+kk1]) ) * dzi[k];
    }

  // assume that w at the boundary equals zero...
  k = kend-1;
  for(int j=grid->jstart; j<grid->jend; j++)
#pragma ivdep
    for(int i=grid->istart; i<grid->iend; i++)
    {
      ijk = i + j*jj1 + k*kk1;
      st[ijk] += 
            - (  u[ijk+ii1] * interp4(s[ijk-ii1], s[ijk    ], s[ijk+ii1], s[ijk+ii2])
               - u[ijk    ] * interp4(s[ijk-ii2], s[ijk-ii1], s[ijk    ], s[ijk+ii1]) ) * dxi

            - (  v[ijk+jj1] * interp4(s[ijk-jj1], s[ijk    ], s[ijk+jj1], s[ijk+jj2])
               - v[ijk    ] * interp4(s[ijk-jj2], s[ijk-jj1], s[ijk    ], s[ijk+jj1]) ) * dyi 

            - (- w[ijk    ] * interp2(s[ijk-kk1], s[ijk    ]) ) * dzi[k];
    }
}

*/<|MERGE_RESOLUTION|>--- conflicted
+++ resolved
@@ -36,17 +36,11 @@
 
 Advec2i4::Advec2i4(Model *modelin, Input *inputin) : Advec(modelin, inputin)
 {
-<<<<<<< HEAD
-  // BvS Where to put this?
-  grid->igc = std::max(grid->igc,2);
-  grid->jgc = std::max(grid->jgc,2);
-=======
   const int igc = 2;
   const int jgc = 2;
   const int kgc = 2;
 
   grid->setGhostCellsMin(igc, jgc, kgc);
->>>>>>> 8121c891
 }
 
 Advec2i4::~Advec2i4()
