/*
 * MicroHH
 * Copyright (c) 2011-2018 Chiel van Heerwaarden
 * Copyright (c) 2011-2018 Thijs Heus
 * Copyright (c) 2014-2018 Bart van Stratum
 *
 * This file is part of MicroHH
 *
 * MicroHH is free software: you can redistribute it and/or modify
 * it under the terms of the GNU General Public License as published by
 * the Free Software Foundation, either version 3 of the License, or
 * (at your option) any later version.

 * MicroHH is distributed in the hope that it will be useful,
 * but WITHOUT ANY WARRANTY; without even the implied warranty of
 * MERCHANTABILITY or FITNESS FOR A PARTICULAR PURPOSE.  See the
 * GNU General Public License for more details.

 * You should have received a copy of the GNU General Public License
 * along with MicroHH.  If not, see <http://www.gnu.org/licenses/>.
 */

#include <cstdlib>
#include <cstdio>
#include <cmath>
#include <algorithm>
#include <sstream>
#include <iostream>

#include "master.h"
#include "grid.h"
#include "fields.h"
#include "field3d.h"
#include "input.h"
#include "data_block.h"
#include "defines.h"
#include "finite_difference.h"
#include "stats.h"
#include "column.h"
#include "cross.h"
#include "dump.h"
#include "diff.h"

namespace
{
    enum class Mask_type {Wplus, Wmin};

    template<typename TF, Mask_type mode>
    void calc_mask_w(TF* const restrict mask, TF* const restrict maskh, TF* const restrict maskbot,
                     int* const restrict nmask, int* const restrict nmaskh, const TF* const restrict w,
                     const int istart, const int jstart, const int kstart,
                     const int iend,   const int jend,   const int kend,
                     const int icells, const int ijcells)
    {
        int ntmp = 0;

        // Calculate mask at full levels
        for (int k=kstart; k<kend; k++)
        {
            nmask[k] = 0;
            for (int j=jstart; j<jend; j++)
                #pragma ivdep
                for (int i=istart; i<iend; i++)
                {
                    const int ijk = i + j*icells + k*ijcells;

                    if (mode == Mask_type::Wplus)
                        ntmp = (w[ijk] + w[ijk+ijcells]) >  0.;
                    else
                        ntmp = (w[ijk] + w[ijk+ijcells]) <= 0.;

                    nmask[k] += ntmp;
                    mask[ijk] = static_cast<TF>(ntmp);
                }
        }

        // Calculate mask at half levels
        for (int k=kstart; k<kend+1; k++)
        {
            nmaskh[k] = 0;
            for (int j=jstart; j<jend; j++)
                #pragma ivdep
                for (int i=istart; i<iend; i++)
                {
                    const int ijk = i + j*icells + k*ijcells;

                    if (mode == Mask_type::Wplus)
                        ntmp = w[ijk] >  0.;
                    else
                        ntmp = w[ijk] <= 0.;

                    nmaskh[k] += ntmp;
                    maskh[ijk] = static_cast<TF>(ntmp);
                }
        }

        // Set the mask for surface projected quantities
        // In this case: velocity at surface, so zero
        for (int j=jstart; j<jend; j++)
            #pragma ivdep
            for (int i=istart; i<iend; i++)
            {
                const int ij  = i + j*icells;
                const int ijk = i + j*icells + kstart*ijcells;

                maskbot[ij] = maskh[ijk];
            }
    }

    template<typename TF>
    TF calc_momentum_2nd(
            const TF* restrict u, const TF* restrict v, const TF* restrict w,
            const TF* restrict dz, const TF itot_jtot_zsize,
            const int istart, const int iend, const int jstart, const int jend, const int kstart, const int kend,
            const int jj, const int kk,
            Master& master)
    {
        using Finite_difference::O2::interp2;

        const int ii = 1;

        TF momentum = 0;

        for (int k=kstart; k<kend; ++k)
            for (int j=jstart; j<jend; ++j)
                #pragma ivdep
                for (int i=istart; i<iend; ++i)
                {
                    const int ijk = i + j*jj + k*kk;
                    momentum += (interp2(u[ijk], u[ijk+ii]) + interp2(v[ijk], v[ijk+jj]) + interp2(w[ijk], w[ijk+kk]))*dz[k];
                }

        master.sum(&momentum, 1);
        momentum /= itot_jtot_zsize;

        return momentum;
    }

    template<typename TF>
    TF calc_tke_2nd(
            const TF* restrict u, const TF* restrict v, const TF* restrict w,
            const TF* restrict dz, const TF itot_jtot_zsize,
            const int istart, const int iend, const int jstart, const int jend, const int kstart, const int kend,
            const int jj, const int kk,
            Master& master)
    {
        using Finite_difference::O2::interp2;

        const int ii = 1;

        TF tke = 0;

        for (int k=kstart; k<kend; ++k)
            for (int j=jstart; j<jend; ++j)
                #pragma ivdep
                for (int i=istart; i<iend; ++i)
                {
                    const int ijk = i + j*jj + k*kk;
                    tke += ( interp2(u[ijk]*u[ijk], u[ijk+ii]*u[ijk+ii])
                           + interp2(v[ijk]*v[ijk], v[ijk+jj]*v[ijk+jj])
                           + interp2(w[ijk]*w[ijk], w[ijk+kk]*w[ijk+kk]))*dz[k];
                }

        master.sum(&tke, 1);
        tke /= itot_jtot_zsize;
        tke *= 0.5;

        return tke;
    }

    template<typename TF>
    TF calc_mass(
            const TF* restrict s,
            const TF* restrict dz, const TF itot_jtot_zsize,
            const int istart, const int iend, const int jstart, const int jend, const int kstart, const int kend,
            const int jj, const int kk,
            Master& master)
    {
        TF mass = 0;

        for (int k=kstart; k<kend; ++k)
            for (int j=jstart; j<jend; ++j)
                #pragma ivdep
                for (int i=istart; i<iend; ++i)
                {
                    const int ijk = i + j*jj + k*kk;
                    mass += s[ijk]*dz[k];
                }

        master.sum(&mass, 1);
        mass /= itot_jtot_zsize;

        return mass;
    }
}

template<typename TF>
Fields<TF>::Fields(Master& masterin, Grid<TF>& gridin, Input& input) :
    master(masterin),
    grid(gridin),
    boundary_cyclic(master, grid),
    field3d_io(master, grid),
<<<<<<< HEAD
    field3d_operators(master, grid, *this)
=======
    field3d_ops(master, grid,*this)
>>>>>>> 97a603a8
{
    calc_mean_profs = false;

    // Initialize GPU pointers
    // rhoref_g  = 0;
    // rhorefh_g = 0;

    // obligatory parameters
    visc = input.get_item<TF>("fields", "visc", "");

    // Initialize the passive scalars
    std::vector<std::string> slist = input.get_list<std::string>("fields", "slist", "", std::vector<std::string>());
    for (auto& s : slist)
    {
        init_prognostic_field(s, s, "-");
        sp.at(s)->visc = input.get_item<TF>("fields", "svisc", s);
    }

    // initialize the basic set of fields
    init_momentum_field("u", "U velocity", "m s-1");
    init_momentum_field("v", "V velocity", "m s-1");
    init_momentum_field("w", "Vertical velocity", "m s-1");
    init_diagnostic_field("p", "Pressure", "Pa");

    // Set a default of 4 temporary fields. Other classes can increase this number
    // before the init phase, where they are initialized in Fields::init()
    n_tmp_fields = 4;

    // Specify the masks that fields can provide / calculate
    available_masks.insert(available_masks.end(), {"wplus", "wmin"});

    // Remove the data from the input that is not used in run mode, to avoid warnings.
    /*
    if (master.mode == "run")
    {
        input.flag_as_used("fields", "rndamp");
        input.flag_as_used("fields", "rndexp");
        input.flag_as_used("fields", "rndseed");
        input.flag_as_used("fields", "rndz");

        input.flag_as_used("fields", "vortexnpair");
        input.flag_as_used("fields", "vortexamp"  );
        input.flag_as_used("fields", "vortexaxis" );
    }
    */
}

template<typename TF>
Fields<TF>::~Fields()
{
}

template<typename TF>
void Fields<TF>::init(Dump<TF>& dump, Cross<TF>& cross)
{
    int nerror = 0;
    // ALLOCATE ALL THE FIELDS
    // allocate the prognostic velocity fields
    for (auto& it : mp)
        nerror += it.second->init();

    // allocate the velocity tendency fields
    for (auto& it : mt)
        nerror += it.second->init();

    // allocate the prognostic scalar fields
    for (auto& it : sp)
        nerror += it.second->init();

    // allocate the scalar tendency fields
    for (auto& it : st)
        nerror += it.second->init();

    // allocate the diagnostic scalars
    for (auto& it : sd)
        nerror += it.second->init();

    // now that all classes have been able to set the minimum number of tmp fields, initialize them
    for (int i=0; i<n_tmp_fields; ++i)
        init_tmp_field();

    // allocate the tmp fields
    for (auto& tmp : atmp)
        nerror += tmp->init();

    if (nerror > 0)
        throw 1;

    // Get the grid data.
    const Grid_data<TF>& gd = grid.get_grid_data();

    rhoref .resize(gd.kcells);
    rhorefh.resize(gd.kcells);

    // \TODO Define a reference density. Needs to be replaced once anelastic is there
    // BvS: Always init rhoref at 1 for situation with e.g. thermo=0? For anelastic, overwrite it.
    std::fill(rhoref .begin(), rhoref .end(), 1.);
    std::fill(rhorefh.begin(), rhorefh.end(), 1.);

    // Create help arrays for statistics.
    umodel.resize(gd.kcells);
    vmodel.resize(gd.kcells);

    // Init the toolbox classes.
    boundary_cyclic.init();
    field3d_io.init();

    // Set up output classes
    create_dump(dump);
    create_cross(cross);
}


#ifndef USECUDA
template<typename TF>
void Fields<TF>::exec()
{
    // calculate the means for the prognostic scalars
    if (calc_mean_profs)
    {
        for (auto& it : ap)
            field3d_ops.calc_mean_profile(it.second->fld_mean.data(),it.second->fld.data());
    }
}
#endif


template<typename TF>
void Fields<TF>::create_dump(Dump<TF>& dump)
{
    // add the profiles to the columns
    if (dump.get_switch())
    {
        // Get global dump-list from cross.cxx
        std::vector<std::string> *dumplist_global = dump.get_dumplist();

        // Check if fields in dumplist are diagnostic fields, if not delete them and print warning
        std::vector<std::string>::iterator dumpvar=dumplist_global->begin();
        while (dumpvar != dumplist_global->end())
        {
            if (a.count(*dumpvar))
            {
                // Remove variable from global list, put in local list
                dumplist.push_back(*dumpvar);
                dumplist_global->erase(dumpvar); // erase() returns iterator of next element..
            }
            else
                ++dumpvar;
        }
    }
}

template<typename TF>
void Fields<TF>::create_cross(Cross<TF>& cross)
{

    if (cross.get_switch())
    {

        // Get global cross-list from cross.cxx
        std::vector<std::string> *crosslist_global = cross.get_crosslist();

        // Check different type of crosses and put them in their respective lists
        for (auto& it : ap)
        {
            check_added_cross(it.first, "",        crosslist_global, &cross_simple);
            check_added_cross(it.first, "lngrad",  crosslist_global, &cross_lngrad);
            check_added_cross(it.first, "bot",     crosslist_global, &cross_bot);
            check_added_cross(it.first, "top",     crosslist_global, &cross_top);
            check_added_cross(it.first, "fluxbot", crosslist_global, &cross_fluxbot);
            check_added_cross(it.first, "fluxtop", crosslist_global, &cross_fluxtop);
        }

        for (auto& it : sd)
        {
            check_added_cross(it.first, "",        crosslist_global, &cross_simple);
            check_added_cross(it.first, "lngrad",  crosslist_global, &cross_lngrad);
        }
   }
}

template<typename TF>
void Fields<TF>::check_added_cross(std::string var, std::string type, std::vector<std::string> *crosslist, std::vector<std::string> *typelist)
{
    std::vector<std::string>::iterator position;

    position = std::find(crosslist->begin(), crosslist->end(), var + type);
    if (position != crosslist->end())
    {
        // don't allow lngrad in 2nd order mode
        if (!(type == "lngrad" && grid.swspatialorder == "2"))
        {
            typelist->push_back(var);
            crosslist->erase(position);
        }
    }
}


template<typename TF>
std::shared_ptr<Field3d<TF>> Fields<TF>::get_tmp()
{
    std::shared_ptr<Field3d<TF>> tmp;

    // In case of insufficient tmp fields, allocate a new one.
    if (atmp.empty())
    {
        init_tmp_field();
        tmp = atmp.back();
        tmp->init();
    }
    else
        tmp = atmp.back();

    atmp.pop_back();
    return tmp;
}

template<typename TF>
void Fields<TF>::release_tmp(std::shared_ptr<Field3d<TF>>& tmp)
{
    atmp.push_back(std::move(tmp));
}

#ifdef USECUDA
template<typename TF>
std::shared_ptr<Field3d<TF>> Fields<TF>::get_tmp_g()
{
    std::shared_ptr<Field3d<TF>> tmp;

    // In case of insufficient tmp fields, allocate a new one.
    if (atmp_g.empty())
    {
        init_tmp_field_g();
        tmp = atmp_g.back();
        tmp->init_device();
    }
    else
        tmp = atmp_g.back();

    atmp_g.pop_back();
    return tmp;
}

template<typename TF>
void Fields<TF>::release_tmp_g(std::shared_ptr<Field3d<TF>>& tmp)
{
    atmp_g.push_back(std::move(tmp));
}
#endif

template<typename TF>
void Fields<TF>::get_mask(Field3d<TF>& mfield, Field3d<TF>& mfieldh, Stats<TF>& stats, std::string mask_name)
{
    auto& gd = grid.get_grid_data();

    if (mask_name == "wplus")
        calc_mask_w<TF, Mask_type::Wplus>(mfield.fld.data(), mfieldh.fld.data(), mfieldh.fld_bot.data(),
                                          stats.nmask.data(), stats.nmaskh.data(), mp["w"]->fld.data(),
                                          gd.istart, gd.jstart, gd.kstart, gd.iend, gd.jend, gd.kend, gd.icells, gd.ijcells);
    else if (mask_name == "wmin")
        calc_mask_w<TF, Mask_type::Wmin >(mfield.fld.data(), mfieldh.fld.data(), mfieldh.fld_bot.data(),
                                          stats.nmask.data(), stats.nmaskh.data(), mp["w"]->fld.data(),
                                          gd.istart, gd.jstart, gd.kstart, gd.iend, gd.jend, gd.kend, gd.icells, gd.ijcells);

    boundary_cyclic.exec(mfield.fld.data());
    boundary_cyclic.exec(mfieldh.fld.data());
    boundary_cyclic.exec_2d(mfieldh.fld_bot.data());

    master.sum(stats.nmask.data() , gd.kcells);
    master.sum(stats.nmaskh.data(), gd.kcells);
    stats.nmaskbot = stats.nmaskh[gd.kstart];
}

template<typename TF>
void Fields<TF>::exec_stats(Stats<TF>& stats, std::string mask_name, Field3d<TF>& mask_field, Field3d<TF>& mask_fieldh,
        const Diff<TF>& diff)
{
    auto& gd = grid.get_grid_data();

    Mask<TF>& m = stats.masks[mask_name];

    // Define locations
    const int uloc[] = {1,0,0};
    const int vloc[] = {0,1,0};
    const int wloc[] = {0,0,1};
    const int sloc[] = {0,0,0};

    const int uwloc[] = {1,0,1};
    const int vwloc[] = {0,1,1};

    const TF no_offset = 0.;

    // Save the area coverage of the mask
    stats.calc_area(m.profs["area" ].data.data(), sloc, stats.nmask .data());
    stats.calc_area(m.profs["areah"].data.data(), wloc, stats.nmaskh.data());

    // Start with the stats on the w location, to make the wmean known for the flux calculations
    stats.calc_mean(m.profs["w"].data.data(), mp["w"]->fld.data(), no_offset, mask_fieldh.fld.data(), stats.nmaskh.data());
    for (int n=2; n<5; ++n)
    {
        std::string sn = std::to_string(n);
        stats.calc_moment(mp["w"]->fld.data(), m.profs["w"].data.data(), m.profs["w"+sn].data.data(), n, mask_fieldh.fld.data(), stats.nmaskh.data());
    }

    // Calculate the stats on the u location
    // Interpolate the mask horizontally onto the u coordinate.
    auto mask_on_u = get_tmp();
    grid.interpolate_2nd(mask_on_u->fld.data(), mask_field.fld.data(), sloc, uloc);

    stats.calc_mean(m.profs["u"].data.data(), mp["u"]->fld.data(), grid.utrans, mask_on_u->fld.data(), stats.nmask.data());
    stats.calc_mean(umodel.data(), mp["u"]->fld.data(), no_offset, mask_on_u->fld.data(), stats.nmask.data());

    for (int n=2; n<5; ++n)
    {
        std::string sn = std::to_string(n);
        stats.calc_moment(mp["u"]->fld.data(), umodel.data(), m.profs["u"+sn].data.data(), n, mask_on_u->fld.data(), stats.nmask.data());
    }
    release_tmp(mask_on_u);

    // Interpolate the mask on half level horizontally onto the u coordinate
    auto maskh_on_u = get_tmp();
    auto tmp = get_tmp();
    grid.interpolate_2nd(maskh_on_u->fld.data(), mask_fieldh.fld.data(), wloc, uwloc);

    if (grid.swspatialorder == "2")
    {
        stats.calc_grad_2nd(mp["u"]->fld.data(), m.profs["ugrad"].data.data(), gd.dzhi.data(), maskh_on_u->fld.data(), stats.nmaskh.data());
        stats.calc_flux_2nd(mp["u"]->fld.data(), umodel.data(), mp["w"]->fld.data(), m.profs["w"].data.data(),
                            m.profs["uw"].data.data(), tmp->fld.data(), uloc, maskh_on_u->fld.data(), stats.nmaskh.data());

        if (diff.get_switch() == Diffusion_type::Diff_smag2)
        {
            stats.calc_diff_2nd(mp["u"]->fld.data(), mp["w"]->fld.data(), sd["evisc"]->fld.data(),
                                m.profs["udiff"].data.data(), gd.dzhi.data(),
                                mp["u"]->flux_bot.data(), mp["u"]->flux_top.data(), 1., uloc,
                                maskh_on_u->fld.data(), stats.nmaskh.data());
        }
        else
        {
            stats.calc_diff_2nd(mp["u"]->fld.data(), m.profs["udiff"].data.data(), gd.dzhi.data(), visc, uloc, maskh_on_u->fld.data(), stats.nmaskh.data());
        }
    }
    else if (grid.swspatialorder == "4")
    {
        master.print_message("4th order statistics not yet implemented in fields...\n");
        //stats.calc_grad_4th(u->data, m.profs["ugrad"].data, grid.dzhi4, uloc,
        //                    atmp["tmp1"]->data, stats.nmaskh);
        //stats.calc_flux_4th(u->data, w->data, m.profs["uw"].data, atmp["tmp2"]->data, uloc,
        //                    atmp["tmp1"]->data, stats.nmaskh);
        //stats.calc_diff_4th(u->data, m.profs["udiff"].data, grid.dzhi4, visc, uloc,
        //                    atmp["tmp1"]->data, stats.nmaskh);
    }
    release_tmp(maskh_on_u);

    // Calculate the statistics on the v location
    auto mask_on_v = get_tmp();

    grid.interpolate_2nd(mask_on_v->fld.data(), mask_field.fld.data(), sloc, vloc);
    stats.calc_mean(m.profs["v"].data.data(), mp["v"]->fld.data(), grid.vtrans, mask_on_v->fld.data(), stats.nmask.data());
    stats.calc_mean(vmodel.data(), mp["v"]->fld.data(), no_offset, mask_on_v->fld.data(), stats.nmask.data());

    for (int n=2; n<5; ++n)
    {
        std::string sn = std::to_string(n);
        stats.calc_moment(mp["v"]->fld.data(), vmodel.data(), m.profs["v"+sn].data.data(), n, mask_on_v->fld.data(), stats.nmask.data());
    }
    release_tmp(mask_on_v);


    // interpolate the mask on half level horizontally onto the u coordinate
    auto maskh_on_v = get_tmp();
    grid.interpolate_2nd(maskh_on_v->fld.data(), mask_fieldh.fld.data(), wloc, vwloc);

    if (grid.swspatialorder == "2")
    {
        stats.calc_grad_2nd(mp["v"]->fld.data(), m.profs["vgrad"].data.data(), gd.dzhi.data(), maskh_on_v->fld.data(), stats.nmaskh.data());
        stats.calc_flux_2nd(mp["v"]->fld.data(), vmodel.data(), mp["w"]->fld.data(), m.profs["w"].data.data(),
                            m.profs["vw"].data.data(), tmp->fld.data(), vloc, maskh_on_v->fld.data(), stats.nmaskh.data());

        if (diff.get_switch() == Diffusion_type::Diff_smag2)
        {
            stats.calc_diff_2nd(mp["v"]->fld.data(), mp["w"]->fld.data(), sd["evisc"]->fld.data(),
                                m.profs["vdiff"].data.data(), gd.dzhi.data(),
                                mp["v"]->flux_bot.data(), mp["v"]->flux_top.data(), 1., vloc,
                                maskh_on_v->fld.data(), stats.nmaskh.data());
        }
        else
        {
            stats.calc_diff_2nd(mp["v"]->fld.data(), m.profs["vdiff"].data.data(), gd.dzhi.data(), visc, vloc, maskh_on_v->fld.data(), stats.nmaskh.data());
        }

    }
    else if (grid.swspatialorder == "4")
    {
        //stats.calc_grad_4th(v->data, m.profs["vgrad"].data, grid.dzhi4, vloc,
        //                    atmp["tmp1"]->data, stats.nmaskh);
        //stats.calc_flux_4th(v->data, w->data, m.profs["vw"].data, atmp["tmp2"]->data, vloc,
        //                    atmp["tmp1"]->data, stats.nmaskh);
        //stats.calc_diff_4th(v->data, m.profs["vdiff"].data, grid.dzhi4, visc, vloc,
        //                    atmp["tmp1"]->data, stats.nmaskh);
    }
    release_tmp(maskh_on_v);

    // calculate stats for the prognostic scalars
    //Diff_smag_2 *diffptr = static_cast<Diff_smag_2 *>(model->diff);
    for (auto& it : sp)
    {
        stats.calc_mean(m.profs[it.first].data.data(), it.second->fld.data(), no_offset, mask_field.fld.data(), stats.nmask.data());

        for (int n=2; n<5; ++n)
        {
            std::string sn = std::to_string(n);
            stats.calc_moment(it.second->fld.data(), m.profs[it.first].data.data(), m.profs[it.first+sn].data.data(), n, mask_field.fld.data(), stats.nmask.data());
        }

        if (grid.swspatialorder == "2")
        {
            stats.calc_grad_2nd(it.second->fld.data(), m.profs[it.first+"grad"].data.data(), gd.dzhi.data(), mask_fieldh.fld.data(), stats.nmaskh.data());
            stats.calc_flux_2nd(it.second->fld.data(), m.profs[it.first].data.data(), mp["w"]->fld.data(), m.profs["w"].data.data(),
                                m.profs[it.first+"w"].data.data(), tmp->fld.data(), sloc, mask_fieldh.fld.data(), stats.nmaskh.data());

            if (diff.get_switch() == Diffusion_type::Diff_smag2)
            {
                stats.calc_diff_2nd(it.second->fld.data(), mp["w"]->fld.data(), sd["evisc"]->fld.data(),
                                    m.profs[it.first+"diff"].data.data(), gd.dzhi.data(),
                                    it.second->flux_bot.data(), it.second->flux_top.data(), diff.tPr, sloc,
                                    mask_fieldh.fld.data(), stats.nmaskh.data());
            }
            else
            {
                stats.calc_diff_2nd(it.second->fld.data(), m.profs[it.first+"diff"].data.data(), gd.dzhi.data(),
                                    it.second->visc, sloc, mask_fieldh.fld.data(), stats.nmaskh.data());
            }
        }
        else if (grid.swspatialorder == "4")
        {
            //stats.calc_grad_4th(it.second->data, m.profs[it.first+"grad"].data, grid.dzhi4, sloc,
            //                    atmp["tmp4"]->data, stats.nmaskh);
            //stats.calc_flux_4th(it.second->data, w->data, m.profs[it.first+"w"].data, atmp["tmp1"]->data, sloc,
            //                    atmp["tmp4"]->data, stats.nmaskh);
            //stats.calc_diff_4th(it.second->data, m.profs[it.first+"diff"].data, grid.dzhi4, it.second->visc, sloc,
            //                    atmp["tmp4"]->data, stats.nmaskh);
        }
    }

    // Calculate pressure statistics
    stats.calc_mean(m.profs["p"].data.data(), sd["p"]->fld.data(), no_offset, mask_field.fld.data(), stats.nmask.data());
    stats.calc_moment(sd["p"]->fld.data(), m.profs["p"].data.data(), m.profs["p2"].data.data(), 2, mask_field.fld.data(), stats.nmask.data());

    if (grid.swspatialorder == "2")
    {
        stats.calc_grad_2nd(sd["p"]->fld.data(), m.profs["pgrad"].data.data(), gd.dzhi.data(), mask_fieldh.fld.data(), stats.nmaskh.data());
        stats.calc_flux_2nd(sd["p"]->fld.data(), m.profs["p"].data.data(), mp["w"]->fld.data(), m.profs["w"].data.data(),
                            m.profs["pw"].data.data(), tmp->fld.data(), sloc, mask_fieldh.fld.data(), stats.nmaskh.data());
    }
    else if (grid.swspatialorder == "4")
    {
        //stats.calc_grad_4th(sd["p"]->data, m.profs["pgrad"].data, grid.dzhi4, sloc,
        //                     atmp["tmp4"]->data, stats.nmaskh);
        //stats.calc_flux_4th(sd["p"]->data, w->data, m.profs["pw"].data, atmp["tmp1"]->data, sloc,
        //                     atmp["tmp4"]->data, stats.nmaskh);
    }

    // Calculate the total fluxes
    stats.add_fluxes(m.profs["uflux"].data.data(), m.profs["uw"].data.data(), m.profs["udiff"].data.data());
    stats.add_fluxes(m.profs["vflux"].data.data(), m.profs["vw"].data.data(), m.profs["vdiff"].data.data());
    for (auto& it : sp)
        stats.add_fluxes(m.profs[it.first+"flux"].data.data(), m.profs[it.first+"w"].data.data(), m.profs[it.first+"diff"].data.data());

    if (diff.get_switch() == Diffusion_type::Diff_smag2)
        stats.calc_mean(m.profs["evisc"].data.data(), sd["evisc"]->fld.data(), no_offset, mask_field.fld.data(), stats.nmask.data());

    release_tmp(tmp);
}

template<typename TF>
void Fields<TF>::set_calc_mean_profs(bool sw)
{
    calc_mean_profs = sw;
}
/*
void Fields::set_minimum_tmp_fields(int n)
{
    n_tmp_fields = std::max(n_tmp_fields, n);
}
*/

template<typename TF>
void Fields<TF>::init_momentum_field(std::string fldname, std::string longname, std::string unit)
{
    if (mp.find(fldname) != mp.end())
    {
        master.print_error("\"%s\" already exists\n", fldname.c_str());
        throw 1;
    }

    // Add a new prognostic momentum variable.
    mp[fldname] = std::make_shared<Field3d<TF>>(master, grid, fldname, longname, unit);

    // Add a new tendency for momentum variable.
    std::string fldtname  = fldname + "t";
    std::string tunit     = unit + "s-1";
    std::string tlongname = "Tendency of " + longname;
    mt[fldname] = std::make_shared<Field3d<TF>>(master, grid, fldtname, tlongname, tunit);

    // Add the prognostic variable and its tendency to the collection
    // of all fields and tendencies.
    a [fldname] = mp[fldname];
    ap[fldname] = mp[fldname];
    at[fldname] = mt[fldname];
}

template<typename TF>
void Fields<TF>::init_prognostic_field(std::string fldname, std::string longname, std::string unit)
{
    if (sp.find(fldname)!=sp.end())
    {
        master.print_error("\"%s\" already exists\n", fldname.c_str());
        throw 1;
    }

    // add a new scalar variable
    sp[fldname] = std::make_shared<Field3d<TF>>(master, grid, fldname, longname, unit);

    // add a new tendency for scalar variable
    std::string fldtname  = fldname + "t";
    std::string tlongname = "Tendency of " + longname;
    std::string tunit     = unit + "s-1";
    st[fldname] = std::make_shared<Field3d<TF>>(master, grid, fldtname, tlongname, tunit);

    // add the prognostic variable and its tendency to the collection
    // of all fields and tendencies
    a [fldname] = sp[fldname];
    ap[fldname] = sp[fldname];
    at[fldname] = st[fldname];
}

template<typename TF>
void Fields<TF>::init_diagnostic_field(std::string fldname,std::string longname, std::string unit)
{
    if (sd.find(fldname)!=sd.end())
    {
        master.print_error("\"%s\" already exists\n", fldname.c_str());
        throw 1;
    }

    sd[fldname] = std::make_shared<Field3d<TF>>(master, grid, fldname, longname, unit);
    a [fldname] = sd[fldname];
}

template<typename TF>
void Fields<TF>::init_tmp_field()
{
    static int ntmp = 0;
    ++ntmp;
    std::string fldname = "tmp" + std::to_string(ntmp);
    std::string longname = "";
    std::string unit = "";

    std::string message = "Allocating temporary field: " + fldname;
    master.print_message(message);
    atmp.push_back(std::make_shared<Field3d<TF>>(master, grid, fldname, longname, unit));
}

#ifdef USECUDA
template<typename TF>
void Fields<TF>::init_tmp_field_g()
{
    static int ntmp = 0;
    ++ntmp;
    std::string fldname = "tmp_gpu" + std::to_string(ntmp);
    std::string longname = "";
    std::string unit = "";

    std::string message = "Allocating temporary field: " + fldname;
    master.print_message(message);
    atmp_g.push_back(std::make_shared<Field3d<TF>>(master, grid, fldname, longname, unit));
}
#endif


template<typename TF>
void Fields<TF>::create(Input& inputin, Data_block& profs)
{
    // Randomize the momentum
    randomize(inputin, "u", mp.at("u")->fld.data());
    randomize(inputin, "w", mp.at("w")->fld.data());

    // Only add perturbation to v in case of a 3d run.
    const Grid_data<TF>& gd = grid.get_grid_data();
    if (gd.jtot > 1)
        randomize(inputin, "v", mp.at("v")->fld.data());

    // Randomize the scalars
    for (auto& it : sp)
        randomize(inputin, it.first, it.second->fld.data());

    // Add Vortices
    add_vortex_pair(inputin);

    // Add the mean profiles to the fields
    add_mean_profs(profs);

    /*
    nerror += add_mean_prof(inputin, "u", mp["u"]->data, grid.utrans);
    nerror += add_mean_prof(inputin, "v", mp["v"]->data, grid.vtrans);

    for (auto& it : sp)
        nerror += add_mean_prof(inputin, it.first, it.second->data, 0.);
    */

    // Make sure the boundaries of w are zero. Non-zero initialization is not recoverable.
    int lbot = gd.kstart*gd.ijcells;
    int ltop = gd.kend  *gd.ijcells;

    for (int l=0; l<gd.ijcells; ++l)
    {
        mp.at("w")->fld[lbot+l] = 0.;
        mp.at("w")->fld[ltop+l] = 0.;
    }
}

template<typename TF>
void Fields<TF>::randomize(Input& input, std::string fld, TF* const restrict data)
{
    // Set mpiid as random seed to avoid having the same field at all procs
    int static seed = 0;

    if (!seed)
    {
        seed = input.get_item<int>("fields", "rndseed", "", 0);
        seed += master.get_mpiid() + 2;
        std::srand(seed);
    }

    const Grid_data<TF>& gd = grid.get_grid_data();

    const int jj = gd.icells;
    const int kk = gd.ijcells;

    // Look up the specific randomizer variables.
    rndamp = input.get_item<TF>("fields", "rndamp", fld, 0.);
    rndz   = input.get_item<TF>("fields", "rndz"  , fld, 0.);
    rndexp = input.get_item<TF>("fields", "rndexp", fld, 0.);

    if (rndz > gd.zsize)
    {
        master.print_error("randomizer height rndz (%f) higher than domain top (%f)\n", rndz, gd.zsize);
        throw std::runtime_error("Randomizer error");
    }

    // Find the location of the randomizer height.
    int kendrnd = gd.kstart;
    while (gd.z[kendrnd] < rndz)
        ++kendrnd;

    // Issue a warning if the randomization depth is larger than zero, but less than the first model level.
    if (kendrnd == gd.kstart && rndz > 0.)
        master.print_warning("randomization depth is less than the height of the first model level\n");

    for (int k=gd.kstart; k<kendrnd; ++k)
    {
        const TF rndfac = std::pow((rndz-gd.z[k])/rndz, rndexp);
        for (int j=gd.jstart; j<gd.jend; ++j)
            for (int i=gd.istart; i<gd.iend; ++i)
            {
                const int ijk = i + j*jj + k*kk;
                data[ijk] = rndfac * rndamp * ((TF) std::rand() / (TF) RAND_MAX - 0.5);
            }
    }
}

namespace
{
    template<typename TF>
    void add_mean_prof_to_field(TF* restrict const data,
                                const TF* restrict const dataprof,
                                const TF offset,
                                const int istart, const int iend,
                                const int jstart, const int jend,
                                const int kstart, const int kend,
                                const int jj, const int kk)
    {
        for (int k=kstart; k<kend; ++k)
            for (int j=jstart; j<jend; ++j)
                for (int i=istart; i<iend; ++i)
                {
                    const int ijk = i + j*jj + k*kk;
                    data[ijk] += dataprof[k-kstart] - offset;
                }
    }
}

template<typename TF>
void Fields<TF>::add_mean_profs(Data_block& profs)
{
    const Grid_data<TF>& gd = grid.get_grid_data();
    std::vector<TF> prof(gd.ktot);

    profs.get_vector(prof, "u", gd.ktot, 0, 0);
    add_mean_prof_to_field<TF>(mp["u"]->fld.data(), prof.data(), grid.utrans,
            gd.istart, gd.iend, gd.jstart, gd.jend, gd.kstart, gd.kend,
            gd.icells, gd.ijcells);

    profs.get_vector(prof, "v", gd.ktot, 0, 0);
    add_mean_prof_to_field<TF>(mp["v"]->fld.data(), prof.data(), grid.vtrans,
            gd.istart, gd.iend, gd.jstart, gd.jend, gd.kstart, gd.kend,
            gd.icells, gd.ijcells);

    for (auto& f : sp)
    {
        profs.get_vector(prof, f.first, gd.ktot, 0, 0);
        add_mean_prof_to_field<TF>(f.second->fld.data(), prof.data(), 0.,
                gd.istart, gd.iend, gd.jstart, gd.jend, gd.kstart, gd.kend,
                gd.icells, gd.ijcells);
    }
}


template<typename TF>
void Fields<TF>::add_vortex_pair(Input& inputin)
{
    auto& gd = grid.get_grid_data();

    // Optional parameters.
    vortexnpair = inputin.get_item<int>        ("fields", "vortexnpair", "", 0    );
    vortexamp   = inputin.get_item<TF>         ("fields", "vortexamp"  , "", 1.e-3);
    vortexaxis  = inputin.get_item<std::string>("fields", "vortexaxis" , "", "y"  );

    // Add a double vortex to the initial conditions.
    const double pi = std::acos((double)-1.);

    if (vortexnpair > 0)
    {
        if (vortexaxis == "y")
            for (int k=gd.kstart; k<gd.kend; ++k)
                for (int j=gd.jstart; j<gd.jend; ++j)
                    for (int i=gd.istart; i<gd.iend; ++i)
                    {
                        const int ijk = i + j*gd.icells + k*gd.ijcells;
                        mp["u"]->fld[ijk] +=  vortexamp*std::sin(vortexnpair*2.*pi*(gd.xh[i])/gd.xsize)*std::cos(pi*gd.z [k]/gd.zsize);
                        mp["w"]->fld[ijk] += -vortexamp*std::cos(vortexnpair*2.*pi*(gd.x [i])/gd.xsize)*std::sin(pi*gd.zh[k]/gd.zsize);
                    }
        else if (vortexaxis == "x")
            for (int k=gd.kstart; k<gd.kend; ++k)
                for (int j=gd.jstart; j<gd.jend; ++j)
                    for (int i=gd.istart; i<gd.iend; ++i)
                    {
                        const int ijk = i + j*gd.icells + k*gd.ijcells;
                        mp["v"]->fld[ijk] +=  vortexamp*std::sin(vortexnpair*2.*pi*(gd.yh[j])/gd.ysize)*std::cos(pi*gd.z [k]/gd.zsize);
                        mp["w"]->fld[ijk] += -vortexamp*std::cos(vortexnpair*2.*pi*(gd.y [j])/gd.ysize)*std::sin(pi*gd.zh[k]/gd.zsize);
                    }
    }
}

//int Fields::add_mean_prof(Input* inputin, std::string fld, double* restrict data, double offset)
//{
//    double proftemp[grid.kmax];
//
//    const int jj = grid.icells;
//    const int kk = grid.ijcells;
//
//    if (input.get_prof(proftemp, fld, grid.kmax))
//        return 1;
//
//    for (int k=grid.kstart; k<grid.kend; ++k)
//        for (int j=grid.jstart; j<grid.jend; ++j)
//            for (int i=grid.istart; i<grid.iend; ++i)
//            {
//                const int ijk = i + j*jj + k*kk;
//                data[ijk] += proftemp[k-grid.kstart] - offset;
//            }
//
//    return 0;
//}

template <typename TF>
void Fields<TF>::create_stats(Stats<TF>& stats, const Diff<TF>& diff)
{
    // Add the profiles to te statistics
    if (stats.get_switch())
    {
        // Mean velocity compontents
        stats.add_prof(ap["u"]->name, ap["u"]->longname, ap["u"]->unit, "z" );
        stats.add_prof(ap["v"]->name, ap["v"]->longname, ap["v"]->unit, "z" );
        stats.add_prof(ap["w"]->name, ap["w"]->longname, ap["w"]->unit, "zh");

        // Mean prognostic scalars
        for (auto& it : sp)
            stats.add_prof(it.first, it.second->longname, it.second->unit, "z");

        // Pressure with its variance, fluxes and gradients
        stats.add_prof(sd["p"]->name, sd["p"]->longname, sd["p"]->unit, "z");
        std::string sn("2");
        stats.add_prof(sd["p"]->name + sn,    "Moment "+ sn + " of the " + sd["p"]->longname,"(" + sd["p"]->unit + ")"+sn, "z" );
        stats.add_prof(sd["p"]->name +"w",    "Turbulent flux of the "   + sd["p"]->longname, sd["p"]->unit + " m s-1", "zh");
        stats.add_prof(sd["p"]->name +"grad", "Gradient of the "         + sd["p"]->longname, sd["p"]->unit + " m-1", "zh");

//        // CvH, shouldn't this call be in the diffusion class? BvS: yes ;-)
        if (diff.get_switch() == Diffusion_type::Diff_smag2)
            stats.add_prof(sd["evisc"]->name, sd["evisc"]->longname, sd["evisc"]->unit, "z");

        // Add the second up to fourth moments of the velocity and scalars
        for (int n=2; n<5; ++n)
        {
            std::string sn = std::to_string(n);
            //std::stringstream ss;
            //ss << n;
            //std::string sn = ss.str();
            stats.add_prof(ap["u"]->name + sn, "Moment "+ sn + " of the " + ap["u"]->longname,"(" + ap["u"]->unit + ")"+sn, "z" );
            stats.add_prof(ap["v"]->name + sn, "Moment "+ sn + " of the " + ap["v"]->longname,"(" + ap["v"]->unit + ")"+sn, "z" );
            stats.add_prof(ap["w"]->name + sn, "Moment "+ sn + " of the " + ap["w"]->longname,"(" + ap["w"]->unit + ")"+sn, "zh" );
            for (auto& it : sp)
                stats.add_prof(it.first + sn, "Moment "+ sn + " of the " + it.second->longname,"(" + it.second->unit + ")"+sn, "z" );
        }

        // Gradients
        stats.add_prof("ugrad", "Gradient of the " + ap["u"]->longname, "s-1", "zh");
        stats.add_prof("vgrad", "Gradient of the " + ap["v"]->longname, "s-1", "zh");
        for (auto& it : sp)
            stats.add_prof(it.first+"grad", "Gradient of the " + it.second->longname, it.second->unit + " m-1", "zh");

        // Turbulent fluxes
        stats.add_prof("uw", "Turbulent flux of the " + ap["u"]->longname, "m2 s-2", "zh");
        stats.add_prof("vw", "Turbulent flux of the " + ap["v"]->longname, "m2 s-2", "zh");
        for (auto& it : sp)
            stats.add_prof(it.first+"w", "Turbulent flux of the " + it.second->longname, it.second->unit + " m s-1", "zh");

        // Diffusive fluxes
        stats.add_prof("udiff", "Diffusive flux of the " + ap["u"]->longname, "m2 s-2", "zh");
        stats.add_prof("vdiff", "Diffusive flux of the " + ap["v"]->longname, "m2 s-2", "zh");
        for (auto& it : sp)
            stats.add_prof(it.first+"diff", "Diffusive flux of the " + it.second->longname, it.second->unit + " m s-1", "zh");

        // Total fluxes
        stats.add_prof("uflux", "Total flux of the " + ap["u"]->longname, "m2 s-2", "zh");
        stats.add_prof("vflux", "Total flux of the " + ap["v"]->longname, "m2 s-2", "zh");
        for (auto& it : sp)
            stats.add_prof(it.first+"flux", "Total flux of the " + it.second->longname, it.second->unit + " m s-1", "zh");
    }
}

template<typename TF>
void Fields<TF>::create_column(Column<TF>& column)
{

    // add the profiles to the columns
    if (column.get_switch())
    {
        // add variables to the statistics
        column.add_prof(ap["u"]->name, ap["u"]->longname, ap["u"]->unit, "z" );
        column.add_prof(ap["v"]->name, ap["v"]->longname, ap["v"]->unit, "z" );
        column.add_prof(ap["w"]->name, ap["w"]->longname, ap["w"]->unit, "zh" );

        for (auto& it : sp)
            column.add_prof(it.first,it.second->longname, it.second->unit, "z");

        column.add_prof(sd["p"]->name, sd["p"]->longname, sd["p"]->unit, "z");
    }
}

template<typename TF>
void Fields<TF>::save(int n)
{
    const TF no_offset = 0.;

    auto tmp1 = get_tmp();
    auto tmp2 = get_tmp();

    int nerror = 0;
    for (auto& f : ap)
    {
        char filename[256];
        std::sprintf(filename, "%s.%07d", f.second->name.c_str(), n);
        master.print_message("Saving \"%s\" ... ", filename);

        // The offset is kept at zero, because otherwise bitwise identical restarts are not possible.
        if (field3d_io.save_field3d(f.second->fld.data(), tmp1->fld.data(), tmp2->fld.data(),
                    filename, no_offset))
        {
            master.print_message("FAILED\n");
            ++nerror;
        }
        else
        {
            master.print_message("OK\n");
        }
    }

    release_tmp(tmp1);
    release_tmp(tmp2);

    if (nerror)
        throw 1;
}

template<typename TF>
void Fields<TF>::load(int n)
{
    const TF no_offset = 0.;

    auto tmp1 = get_tmp();
    auto tmp2 = get_tmp();

    int nerror = 0;

    for (auto& f : ap)
    {
        // The offset is kept at zero, otherwise bitwise identical restarts is not possible.
        char filename[256];
        std::sprintf(filename, "%s.%07d", f.second->name.c_str(), n);
        master.print_message("Loading \"%s\" ... ", filename);

        if (field3d_io.load_field3d(f.second->fld.data(), tmp1->fld.data(), tmp2->fld.data(),
                    filename, no_offset))
        {
            master.print_message("FAILED\n");
            ++nerror;
        }
        else
        {
            master.print_message("OK\n");
        }
    }

    release_tmp(tmp1);
    release_tmp(tmp2);

    if (nerror)
        throw 1;
}

#ifndef USECUDA
template<typename TF>
TF Fields<TF>::check_momentum()
{
    auto& gd = grid.get_grid_data();
    return calc_momentum_2nd(
            mp["u"]->fld.data(), mp["v"]->fld.data(), mp["w"]->fld.data(),
            gd.dz.data(), gd.itot*gd.jtot*gd.zsize,
            gd.istart, gd.iend, gd.jstart, gd.jend, gd.kstart, gd.kend,
            gd.icells, gd.ijcells,
            master);
}
#endif

#ifndef USECUDA
template<typename TF>
TF Fields<TF>::check_tke()
{
    auto& gd = grid.get_grid_data();
    return calc_tke_2nd(
            mp["u"]->fld.data(), mp["v"]->fld.data(), mp["w"]->fld.data(),
            gd.dz.data(), gd.itot*gd.jtot*gd.zsize,
            gd.istart, gd.iend, gd.jstart, gd.jend, gd.kstart, gd.kend,
            gd.icells, gd.ijcells,
            master);
}
#endif

#ifndef USECUDA
template<typename TF>
TF Fields<TF>::check_mass()
{
    auto& gd = grid.get_grid_data();

    auto it = sp.begin();
    if (sp.begin() != sp.end())
        return calc_mass(
                it->second->fld.data(),
                gd.dz.data(), gd.itot*gd.jtot*gd.zsize,
                gd.istart, gd.iend, gd.jstart, gd.jend, gd.kstart, gd.kend,
                gd.icells, gd.ijcells,
                master);
    else
        return 0.;
}
#endif

template<typename TF>
void Fields<TF>::exec_cross(Cross<TF>& cross, unsigned long iotime)
{
    for (auto& it : cross_simple)
        cross.cross_simple(a.at(it)->fld.data(), a.at(it)->name, iotime);

    for (auto& it : cross_lngrad)
        cross.cross_lngrad(a.at(it)->fld.data(), a.at(it)->name+"lngrad", iotime);

    for (auto& it : cross_fluxbot)
        cross.cross_plane(a.at(it)->flux_bot.data(), a.at(it)->name+"fluxbot", iotime);

    for (auto& it : cross_fluxtop)
        cross.cross_plane(a.at(it)->flux_top.data(), a.at(it)->name+"fluxtop", iotime);

    for (auto& it : cross_bot)
        cross.cross_plane(a.at(it)->fld_bot.data(), a.at(it)->name+"bot", iotime);

    for (auto& it : cross_top)
        cross.cross_plane(a.at(it)->fld_top.data(), a.at(it)->name+"top", iotime);
}

template<typename TF>
void Fields<TF>::exec_dump(Dump<TF>& dump, unsigned long iotime)
{
    for (auto& it : dumplist)
        dump.save_dump(a.at(it)->fld.data(), a.at(it)->name, iotime);
}

template<typename TF>
void Fields<TF>::exec_column(Column<TF>& column)
{
    const double no_offset = 0.;

    column.calc_column("u",mp["u"]->fld.data(), grid.utrans);
    column.calc_column("v",mp["v"]->fld.data(), grid.vtrans);
    column.calc_column("w",mp["w"]->fld.data(), no_offset);
    for (auto& it : sp)
    {
        column.calc_column(it.first, it.second->fld.data(), no_offset);
    }
    column.calc_column("p", sd["p"]->fld.data(), no_offset);
}

template<typename TF>
bool Fields<TF>::has_mask(std::string mask_name)
{
    if (std::find(available_masks.begin(), available_masks.end(), mask_name) != available_masks.end())
        return true;
    else
        return false;
}

template class Fields<double>;
template class Fields<float>;<|MERGE_RESOLUTION|>--- conflicted
+++ resolved
@@ -200,11 +200,7 @@
     grid(gridin),
     boundary_cyclic(master, grid),
     field3d_io(master, grid),
-<<<<<<< HEAD
     field3d_operators(master, grid, *this)
-=======
-    field3d_ops(master, grid,*this)
->>>>>>> 97a603a8
 {
     calc_mean_profs = false;
 
@@ -326,7 +322,7 @@
     if (calc_mean_profs)
     {
         for (auto& it : ap)
-            field3d_ops.calc_mean_profile(it.second->fld_mean.data(),it.second->fld.data());
+            field3d_operators.calc_mean_profile(it.second->fld_mean.data(),it.second->fld.data());
     }
 }
 #endif
