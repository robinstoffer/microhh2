/*
 * MicroHH
 * Copyright (c) 2011-2014 Chiel van Heerwaarden
 * Copyright (c) 2011-2014 Thijs Heus
 * Copyright (c)      2014 Bart van Stratum
 *
 * This file is part of MicroHH
 *
 * MicroHH is free software: you can redistribute it and/or modify
 * it under the terms of the GNU General Public License as published by
 * the Free Software Foundation, either version 3 of the License, or
 * (at your option) any later version.

 * MicroHH is distributed in the hope that it will be useful,
 * but WITHOUT ANY WARRANTY; without even the implied warranty of
 * MERCHANTABILITY or FITNESS FOR A PARTICULAR PURPOSE.  See the
 * GNU General Public License for more details.

 * You should have received a copy of the GNU General Public License
 * along with MicroHH.  If not, see <http://www.gnu.org/licenses/>.
 */

#include "master.h"
#include "grid.h"
#include "fields.h"
#include "pres_4.h"
#include "fd.h"
#include "tools.h"

using namespace fd::o4;

__global__ void pres_4_gcwt(double * const __restrict__ wt,
                            const int jj, const int kk,
                            const int istart, const int jstart, const int kstart,
                            const int iend, const int jend, const int kend)
{
  const int i = blockIdx.x*blockDim.x + threadIdx.x + istart;
  const int j = blockIdx.y*blockDim.y + threadIdx.y + jstart;

  if(i < iend && j < jend)
  {
    int ijk = i + j*jj + kstart*kk;
    wt[ijk-kk] = -wt[ijk+kk];

    ijk = i + j*jj + kend*kk;
    wt[ijk+kk] = -wt[ijk-kk];
  }
}

__global__ void pres_4_presin(double * const __restrict__ p,
                              const double * const __restrict__ u , const double * const __restrict__ v , const double * const __restrict__ w ,
                              const double * const __restrict__ ut, const double * const __restrict__ vt, const double * const __restrict__ wt,
                              const double * const __restrict__ dzi4,
                              const double dxi, const double dyi, const double dti,
                              const int jj, const int kk,
                              const int jjp, const int kkp,
                              const int imax, const int jmax, const int kmax,
                              const int igc, const int jgc, const int kgc)
{
  const int i = blockIdx.x*blockDim.x + threadIdx.x;
  const int j = blockIdx.y*blockDim.y + threadIdx.y;
  const int k = blockIdx.z;

  const int ii1 = 1;
  const int ii2 = 2;
  const int jj1 = 1*jj;
  const int jj2 = 2*jj;
  const int kk1 = 1*kk;
  const int kk2 = 2*kk;

  if(i < imax && j < jmax && k < kmax)
  {
    const int ijkp = i + j*jjp + k*kkp;
    const int ijk  = i+igc + (j+jgc)*jj + (k+kgc)*kk;

    p[ijkp] = (cg0*(ut[ijk-ii1] + u[ijk-ii1]*dti) + cg1*(ut[ijk] + u[ijk]*dti) + cg2*(ut[ijk+ii1] + u[ijk+ii1]*dti) + cg3*(ut[ijk+ii2] + u[ijk+ii2]*dti)) * cgi*dxi
            + (cg0*(vt[ijk-jj1] + v[ijk-jj1]*dti) + cg1*(vt[ijk] + v[ijk]*dti) + cg2*(vt[ijk+jj1] + v[ijk+jj1]*dti) + cg3*(vt[ijk+jj2] + v[ijk+jj2]*dti)) * cgi*dyi
            + (cg0*(wt[ijk-kk1] + w[ijk-kk1]*dti) + cg1*(wt[ijk] + w[ijk]*dti) + cg2*(wt[ijk+kk1] + w[ijk+kk1]*dti) + cg3*(wt[ijk+kk2] + w[ijk+kk2]*dti)) * dzi4[k+kgc];
  }
}

__global__ void pres_4_complex_double_x(cufftDoubleComplex * const __restrict__ cdata, double * const __restrict__ ddata,
                                        const int itot, const int jtot, bool forward)
{
  int i = blockIdx.x*blockDim.x + threadIdx.x;
  int j = blockIdx.y*blockDim.y + threadIdx.y;

  int ij   = i + j*itot;        // index real part in ddata
  int ij2  = (itot-i) + j*itot; // index complex part in ddata
  int imax = itot/2+1;
  int ijc  = i + j*imax;        // index in cdata

  if((j < jtot) && (i < imax))
  {
    if(forward) // complex -> double
    {
      ddata[ij]  = cdata[ijc].x;
      if(i>0 && i<imax-1) 
        ddata[ij2] = cdata[ijc].y;
    }
    else // double -> complex
    {
      cdata[ijc].x = ddata[ij];
      if(i>0 && i<imax-1) 
        cdata[ijc].y = ddata[ij2];
    }
  }
} 

__global__ void pres_4_complex_double_y(cufftDoubleComplex * const __restrict__ cdata, double * const __restrict__ ddata, 
                                        const int itot, const int jtot, bool forward)
{
  int i = blockIdx.x*blockDim.x + threadIdx.x;
  int j = blockIdx.y*blockDim.y + threadIdx.y;

  int ij   = i + j * itot;        // index real part in ddata
  int ij2 = i + (jtot-j)*itot;    // index complex part in ddata
  int jmax = jtot/2+1; 
  // ijc equals ij

  if((i < itot) && (j < jmax))
  {
    if(forward) // complex -> double
    {
      ddata[ij] = cdata[ij].x;
      if(j>0 && j<jmax-1) 
        ddata[ij2] = cdata[ij].y;
    }
    else // double -> complex
    {
      cdata[ij].x = ddata[ij];
      if(j>0 && j<jmax-1) 
        cdata[ij].y = ddata[ij2];
    }
  }
}

__global__ void pres_4_solvein(const double * const __restrict__ p,
                               const double * const __restrict__ m1, const double * const __restrict__ m2, const double * const __restrict__ m3, const double * const __restrict__ m4,
                               const double * const __restrict__ m5, const double * const __restrict__ m6, const double * const __restrict__ m7,
                               double * const __restrict__ m1temp, double * const __restrict__ m2temp, double * __restrict__ const m3temp, double * const __restrict__ m4temp,
                               double * const __restrict__ m5temp, double * const __restrict__ m6temp, double * __restrict__ const m7temp, double * const __restrict__ ptemp,
                               const double * const __restrict__ bmati, const double * const __restrict__ bmatj,
                               const int mpicoordx, const int mpicoordy,
                               const int iblock, const int jblock,
                               const int kmax,
                               const int n, const int jslice)
{
  const int i = blockIdx.x*blockDim.x + threadIdx.x;
  const int j = blockIdx.y*blockDim.y + threadIdx.y;

  const int jj = iblock;
  const int kk = iblock*jblock;

  const int kki1 = 1*iblock*jslice;
  const int kki2 = 2*iblock*jslice;
  const int kki3 = 3*iblock*jslice;

  int ik,ijk,iindex,jindex;

  if(i < iblock && j < jslice)
  {
    // Swap the mpicoords, because domain is turned 90 degrees to avoid two mpi transposes.
    iindex = mpicoordy*iblock + i;
    jindex = mpicoordx*jblock + n*jslice + j;

    // Set a zero gradient bc at the bottom.
    ik = i + j*jj;
    m1temp[ik] =  0.;
    m2temp[ik] =  0.;
    m3temp[ik] =  0.;
    m4temp[ik] =  1.;
    m5temp[ik] =  0.;
    m6temp[ik] =  0.;
    m7temp[ik] = -1.;
    ptemp [ik] =  0.;

    m1temp[ik+kki1] =  0.;
    m2temp[ik+kki1] =  0.;
    m3temp[ik+kki1] =  0.;
    m4temp[ik+kki1] =  1.;
    m5temp[ik+kki1] = -1.;
    m6temp[ik+kki1] =  0.;
    m7temp[ik+kki1] =  0.;
    ptemp [ik+kki1] =  0.;

    for(int k=0; k<kmax; ++k)
    {
      // Swap the mpicoords, because domain is turned 90 degrees to avoid two mpi transposes.
      ijk = i + (j + n*jslice)*jj + k*kk;
      ik  = i + j*jj + k*kki1;
      m1temp[ik+kki2] = m1[k];
      m2temp[ik+kki2] = m2[k];
      m3temp[ik+kki2] = m3[k];
      m4temp[ik+kki2] = m4[k] + bmati[iindex] + bmatj[jindex];
      m5temp[ik+kki2] = m5[k];
      m6temp[ik+kki2] = m6[k];
      m7temp[ik+kki2] = m7[k];
      ptemp [ik+kki2] = p[ijk];
    }
          
    // Set the top boundary.
    ik = i + j*jj + kmax*kki1;
    if(iindex == 0 && jindex == 0)
    {
      m1temp[ik+kki2] =    0.;
      m2temp[ik+kki2] = -1/3.;
      m3temp[ik+kki2] =    2.;
      m4temp[ik+kki2] =    1.;

      m1temp[ik+kki3] =   -2.;
      m2temp[ik+kki3] =    9.;
      m3temp[ik+kki3] =    0.;
      m4temp[ik+kki3] =    1.;
    }

    // Set dp/dz at top to zero.
    else
    {
      m1temp[ik+kki2] =  0.;
      m2temp[ik+kki2] =  0.;
      m3temp[ik+kki2] = -1.;
      m4temp[ik+kki2] =  1.;

      m1temp[ik+kki3] = -1.;
      m2temp[ik+kki3] =  0.;
      m3temp[ik+kki3] =  0.;
      m4temp[ik+kki3] =  1.;
    }

    // Set the top boundary.
    m5temp[ik+kki2] = 0.;
    m6temp[ik+kki2] = 0.;
    m7temp[ik+kki2] = 0.;
    ptemp [ik+kki2] = 0.;

    m5temp[ik+kki3] = 0.;
    m6temp[ik+kki3] = 0.;
    m7temp[ik+kki3] = 0.;
    ptemp [ik+kki3] = 0.;
  }
}

__global__ void printm(const double * const m,
                       const int iblock, const int kmax, const int j)
{
  const int i = blockIdx.x*blockDim.x + threadIdx.x;
  // const int kk = iblock;

  if(i < iblock)
  {
    printf("CvH GPU: %d, %E\n", i, m[i]);
  }
}

__global__ void pres_4_solveputback(double * const __restrict__ p,
                                    const double * const __restrict__ ptemp,
                                    const int iblock, const int jblock,
                                    const int kmax,
                                    const int n, const int jslice)
{
  const int i = blockIdx.x*blockDim.x + threadIdx.x;
  const int j = blockIdx.y*blockDim.y + threadIdx.y;

  const int jj = iblock;
  const int kk = iblock*jblock;

  const int kki1 = 1*iblock*jslice;
  const int kki2 = 2*iblock*jslice;

  if(i < iblock && j < jslice)
  {
    // Put back the solution.
    for(int k=0; k<kmax; ++k)
    {
      const int ik  = i + j*jj + k*kki1;
      const int ijk = i + (j + n*jslice)*jj + k*kk;
      p[ijk] = ptemp[ik+kki2];
    }
  }
}

 __global__ void pres_4_normalize(double * const __restrict__ data, const int itot, const int jtot, const double in)
{
  int i = blockIdx.x*blockDim.x + threadIdx.x;
  int j = blockIdx.y*blockDim.y + threadIdx.y;

  int ij = i + j * itot;
  if((i < itot) && (j < jtot))
    data[ij] = data[ij] * in;
}

__global__ void pres_4_hdma(double * const __restrict__ m1, double * const __restrict__ m2, double * const __restrict__ m3, double * const __restrict__ m4,
                            double * const __restrict__ m5, double * const __restrict__ m6, double * const __restrict__ m7, double * const __restrict__ p,
                            const int iblock, const int kmax, const int jslice)
{
  const int i = blockIdx.x*blockDim.x + threadIdx.x;
  const int j = blockIdx.y*blockDim.y + threadIdx.y;

  const int jj = iblock;

  const int kk1 = 1*iblock*jslice;
  const int kk2 = 2*iblock*jslice;
  const int kk3 = 3*iblock*jslice;

  int k,ik;

  if(i < iblock && j < jslice)
  {
    // Use LU factorization.
    k = 0;
    ik = i + j*jj;
    m1[ik] = 1.;
    m2[ik] = 1.;
    m3[ik] = 1.            / m4[ik];
    m4[ik] = 1.;
    m5[ik] = m5[ik]*m3[ik];
    m6[ik] = m6[ik]*m3[ik];
    m7[ik] = m7[ik]*m3[ik];

    k = 1;
    ik = i + j*jj + k*kk1;
    m1[ik] = 1.;
    m2[ik] = 1.;
    m3[ik] = m3[ik]                     / m4[ik-kk1];
    m4[ik] = m4[ik] - m3[ik]*m5[ik-kk1];
    m5[ik] = m5[ik] - m3[ik]*m6[ik-kk1];
    m6[ik] = m6[ik] - m3[ik]*m7[ik-kk1];

    k = 2;
    ik = i + j*jj + k*kk1;
    m1[ik] = 1.;
    m2[ik] =   m2[ik]                                           / m4[ik-kk2];
    m3[ik] = ( m3[ik]                     - m2[ik]*m5[ik-kk2] ) / m4[ik-kk1];
    m4[ik] =   m4[ik] - m3[ik]*m5[ik-kk1] - m2[ik]*m6[ik-kk2];
    m5[ik] =   m5[ik] - m3[ik]*m6[ik-kk1] - m2[ik]*m7[ik-kk2];
    m6[ik] =   m6[ik] - m3[ik]*m7[ik-kk1];

    for(k=3; k<kmax+2; ++k)
    {
      ik = i + j*jj + k*kk1;
      m1[ik] = ( m1[ik]                                                            ) / m4[ik-kk3];
      m2[ik] = ( m2[ik]                                         - m1[ik]*m5[ik-kk3]) / m4[ik-kk2];
      m3[ik] = ( m3[ik]                     - m2[ik]*m5[ik-kk2] - m1[ik]*m6[ik-kk3]) / m4[ik-kk1];
      m4[ik] =   m4[ik] - m3[ik]*m5[ik-kk1] - m2[ik]*m6[ik-kk2] - m1[ik]*m7[ik-kk3];
      m5[ik] =   m5[ik] - m3[ik]*m6[ik-kk1] - m2[ik]*m7[ik-kk2];
      m6[ik] =   m6[ik] - m3[ik]*m7[ik-kk1];
    }

    k = kmax+1;
    ik = i + j*jj + k*kk1;
    m7[ik] = 1.;

    k = kmax+2;
    ik = i + j*jj + k*kk1;
    m1[ik] = ( m1[ik]                                                            ) / m4[ik-kk3];
    m2[ik] = ( m2[ik]                                         - m1[ik]*m5[ik-kk3]) / m4[ik-kk2];
    m3[ik] = ( m3[ik]                     - m2[ik]*m5[ik-kk2] - m1[ik]*m6[ik-kk3]) / m4[ik-kk1];
    m4[ik] =   m4[ik] - m3[ik]*m5[ik-kk1] - m2[ik]*m6[ik-kk2] - m1[ik]*m7[ik-kk3];
    m5[ik] =   m5[ik] - m3[ik]*m6[ik-kk1] - m2[ik]*m7[ik-kk2];
    m6[ik] = 1.;
    m7[ik] = 1.;

    k = kmax+3;
    ik = i + j*jj + k*kk1;
    m1[ik] = ( m1[ik]                                                            ) / m4[ik-kk3];
    m2[ik] = ( m2[ik]                                         - m1[ik]*m5[ik-kk3]) / m4[ik-kk2];
    m3[ik] = ( m3[ik]                     - m2[ik]*m5[ik-kk2] - m1[ik]*m6[ik-kk3]) / m4[ik-kk1];
    m4[ik] =   m4[ik] - m3[ik]*m5[ik-kk1] - m2[ik]*m6[ik-kk2] - m1[ik]*m7[ik-kk3];
    m5[ik] = 1.;
    m6[ik] = 1.;
    m7[ik] = 1.;

    // Do the backward substitution.
    // First, solve Ly = p, forward.
    ik = i + j*jj;
    p[ik    ] =             p[ik    ]*m3[ik    ];
    p[ik+kk1] = p[ik+kk1] - p[ik    ]*m3[ik+kk1];
    p[ik+kk2] = p[ik+kk2] - p[ik+kk1]*m3[ik+kk2] - p[ik]*m2[ik+kk2];

    for(k=3; k<kmax+4; ++k)
    {
      ik = i + j*jj + k*kk1;
      p[ik] = p[ik] - p[ik-kk1]*m3[ik] - p[ik-kk2]*m2[ik] - p[ik-kk3]*m1[ik];
    }

    // Second, solve Ux=y, backward.
    k = kmax+3;
    ik = i + j*jj + k*kk1;
    p[ik    ] =   p[ik    ]                                             / m4[ik    ];
    p[ik-kk1] = ( p[ik-kk1] - p[ik    ]*m5[ik-kk1] )                    / m4[ik-kk1];
    p[ik-kk2] = ( p[ik-kk2] - p[ik-kk1]*m5[ik-kk2] - p[ik]*m6[ik-kk2] ) / m4[ik-kk2];

    for(k=kmax; k>=0; --k)
    {
      ik = i + j*jj + k*kk1;
      p[ik] = ( p[ik] - p[ik+kk1]*m5[ik] - p[ik+kk2]*m6[ik] - p[ik+kk3]*m7[ik] ) / m4[ik];
    }
  }
}

__global__ void pres_4_solveout(double * __restrict__ p, double * __restrict__ work3d,
                                const int jj, const int kk,
                                const int jjp, const int kkp,
                                const int istart, const int jstart, const int kstart,
                                const int imax, const int jmax, const int kmax)
{
  const int i = blockIdx.x*blockDim.x + threadIdx.x;
  const int j = blockIdx.y*blockDim.y + threadIdx.y;
  const int k = blockIdx.z;

  const int kkp1 = 1*kkp;
  const int kkp2 = 2*kkp;

  if(i < imax && j < jmax && k < kmax)
  {
    const int ijk  = i + j*jj + k*kk;
    const int ijkp = i+istart + (j+jstart)*jjp + (k+kstart)*kkp;

    p[ijkp] = work3d[ijk];

    // set the BC
    if(k == 0)
    {
      p[ijkp-kkp1] = p[ijkp     ];
      p[ijkp-kkp2] = p[ijkp+kkp1];
    }
    else if(k == kmax-1)
    {
      p[ijkp+kkp1] = p[ijkp     ];
      p[ijkp+kkp2] = p[ijkp-kkp1];
    }
  }
}

__global__ void pres_4_presout(double * const __restrict__ ut, double * const __restrict__ vt, double * const __restrict__ wt,
                               const double * const __restrict__ p,
                               const double * const __restrict__ dzhi4,
                               const double dxi, const double dyi,
                               const int jj, const int kk,
                               const int istart, const int jstart, const int kstart,
                               const int iend, const int jend, const int kend)
{
  const int i = blockIdx.x*blockDim.x + threadIdx.x + istart;
  const int j = blockIdx.y*blockDim.y + threadIdx.y + jstart;
  const int k = blockIdx.z + kstart;

  const int ii1 = 1;
  const int ii2 = 2;
  const int jj1 = 1*jj;
  const int jj2 = 2*jj;
  const int kk1 = 1*kk;
  const int kk2 = 2*kk;

  if(i < iend && j < jend && k == kstart)
  {
    const int ijk = i + j*jj + k*kk;
    ut[ijk] -= (cg0*p[ijk-ii2] + cg1*p[ijk-ii1] + cg2*p[ijk] + cg3*p[ijk+ii1]) * cgi*dxi;
    vt[ijk] -= (cg0*p[ijk-jj2] + cg1*p[ijk-jj1] + cg2*p[ijk] + cg3*p[ijk+jj1]) * cgi*dyi;
  }
  else if(i < iend && j < jend && k < kend)
  {
    const int ijk = i + j*jj1 + k*kk1;
    ut[ijk] -= (cg0*p[ijk-ii2] + cg1*p[ijk-ii1] + cg2*p[ijk] + cg3*p[ijk+ii1]) * cgi*dxi;
    vt[ijk] -= (cg0*p[ijk-jj2] + cg1*p[ijk-jj1] + cg2*p[ijk] + cg3*p[ijk+jj1]) * cgi*dyi;
    wt[ijk] -= (cg0*p[ijk-kk2] + cg1*p[ijk-kk1] + cg2*p[ijk] + cg3*p[ijk+kk1]) * dzhi4[k];
  }
}

__global__ void pres_4_calcdivergence(double * __restrict__ div,
                                      double * __restrict__ u, double * __restrict__ v, double * __restrict__ w,
                                      double * __restrict__ dzi4,
                                      double dxi, double dyi,
                                      int jj, int kk,
                                      int istart, int jstart, int kstart,
                                      int iend, int jend, int kend)
{
  const int i = blockIdx.x*blockDim.x + threadIdx.x + istart;
  const int j = blockIdx.y*blockDim.y + threadIdx.y + jstart;
  const int k = blockIdx.z + kstart;

  const int ii1 = 1;
  const int ii2 = 2;
  const int jj1 = 1*jj;
  const int jj2 = 2*jj;
  const int kk1 = 1*kk;
  const int kk2 = 2*kk;

  if(i < iend && j < jend && k < kend)
  {
    const int ijk = i + j*jj + k*kk;
    div[ijk] = (cg0*u[ijk-ii1] + cg1*u[ijk] + cg2*u[ijk+ii1] + cg3*u[ijk+ii2]) * cgi*dxi
             + (cg0*v[ijk-jj1] + cg1*v[ijk] + cg2*v[ijk+jj1] + cg3*v[ijk+jj2]) * cgi*dyi
             + (cg0*w[ijk-kk1] + cg1*w[ijk] + cg2*w[ijk+kk1] + cg3*w[ijk+kk2]) * dzi4[k];
  }
}

#ifdef USECUDA
void Pres_4::exec(double dt)
{
  // 1. Create the input for the pressure solver.
  const int blocki = 128;
  const int blockj = 2;
  const int gridi  = grid->imax/blocki + (grid->imax%blocki > 0);
  const int gridj  = grid->jmax/blockj + (grid->jmax%blockj > 0);

  dim3 gridGPU (gridi, gridj, grid->kmax);
  dim3 blockGPU(blocki, blockj, 1);

  dim3 grid2dGPU (gridi, gridj);
  dim3 block2dGPU(blocki, blockj);

  dim3 grid1dGPU (gridi);
  dim3 block1dGPU(blocki);

  const int offs = grid->memoffset;

  // calculate the cyclic BCs first
  grid->boundaryCyclic_g(&fields->ut->data_g[offs]);
  grid->boundaryCyclic_g(&fields->vt->data_g[offs]);
  grid->boundaryCyclic_g(&fields->wt->data_g[offs]);

  pres_4_gcwt<<<grid2dGPU, block2dGPU>>>(&fields->wt->data_g[offs],
                                         grid->icellsp, grid->ijcellsp,
                                         grid->istart, grid->jstart, grid->kstart,
                                         grid->iend, grid->jend, grid->kend);
  cudaCheckError();

  pres_4_presin<<<gridGPU, blockGPU>>>(fields->sd["p"]->data_g,
                                       &fields->u ->data_g[offs], &fields->v ->data_g[offs], &fields->w ->data_g[offs],
                                       &fields->ut->data_g[offs], &fields->vt->data_g[offs], &fields->wt->data_g[offs],
                                       grid->dzi4_g,
                                       1./grid->dx, 1./grid->dy, 1./dt,
                                       grid->icellsp, grid->ijcellsp,
                                       grid->imax, grid->imax*grid->jmax,
                                       grid->imax, grid->jmax, grid->kmax,
                                       grid->igc, grid->jgc, grid->kgc);
  cudaCheckError();

  // 2. Solve the Poisson equation using FFTs and a heptadiagonal solver
  int kk = grid->itot*grid->jtot;
  for (int k=0; k<grid->ktot; ++k)
  {
    int ijk = k*kk;

    cufftExecD2Z(iplanf, (cufftDoubleReal*)&fields->sd["p"]->data_g[ijk], ffti_complex_g);
    cudaThreadSynchronize();
    pres_4_complex_double_x<<<grid2dGPU,block2dGPU>>>(ffti_complex_g, &fields->sd["p"]->data_g[ijk], grid->itot, grid->jtot, true); 
    cudaCheckError();

    cufftExecD2Z(jplanf, (cufftDoubleReal*)&fields->sd["p"]->data_g[ijk], fftj_complex_g);
    cudaThreadSynchronize();
    pres_4_complex_double_y<<<grid2dGPU,block2dGPU>>>(fftj_complex_g, &fields->sd["p"]->data_g[ijk], grid->itot, grid->jtot, true); 
    cudaCheckError();
  } 

  double *tmp1_g = fields->atmp["tmp1"]->data_g;
  double *tmp2_g = fields->atmp["tmp2"]->data_g;

  // Set jslice to a higher value
  const int jslice = std::max(grid->jblock/4, 1);

  const int blockis = 128;
  const int blockjs = 1;
  const int gridis  = grid->iblock/blockis + (grid->iblock%blockis > 0);
  const int gridjs  =       jslice/blockjs + (      jslice%blockjs > 0);

  dim3 grid2dsGPU (gridis , gridjs );
  dim3 block2dsGPU(blockis, blockjs);

  const int ns = grid->iblock*jslice*(grid->kmax+4);
  const int nj = grid->jblock/jslice;

  for(int n=0; n<nj; ++n)
  {
    // Prepare the fields that go into the matrix solver
    pres_4_solvein<<<grid2dsGPU,block2dsGPU>>>(fields->sd["p"]->data_g,
                                               m1_g, m2_g, m3_g, m4_g,
                                               m5_g, m6_g, m7_g,
                                               &tmp1_g[0*ns], &tmp1_g[1*ns], &tmp1_g[2*ns], &tmp1_g[3*ns],
                                               &tmp2_g[0*ns], &tmp2_g[1*ns], &tmp2_g[2*ns], &tmp2_g[3*ns],
                                               bmati_g, bmatj_g,
                                               master->mpicoordx, master->mpicoordy,
                                               grid->iblock, grid->jblock,
                                               grid->kmax,
                                               n, jslice);
    cudaCheckError();

    // Solve the sevenbanded matrix
    pres_4_hdma<<<grid2dsGPU,block2dsGPU>>>(&tmp1_g[0*ns], &tmp1_g[1*ns], &tmp1_g[2*ns], &tmp1_g[3*ns], 
                                            &tmp2_g[0*ns], &tmp2_g[1*ns], &tmp2_g[2*ns], &tmp2_g[3*ns],
                                            grid->iblock, grid->kmax, jslice);
    cudaCheckError();

    // Put the solution back into the pressure field
    pres_4_solveputback<<<grid2dsGPU,block2dsGPU>>>(fields->sd["p"]->data_g,
                                                    &tmp2_g[3*ns],
                                                    grid->iblock, grid->jblock,
                                                    grid->kmax,
                                                    n, jslice);
    cudaCheckError();
  }

  // Backward FFT 
  for(int k=0; k<grid->ktot; ++k)
  {
    int ijk = k*kk;

    pres_4_complex_double_y<<<grid2dGPU,block2dGPU>>>(fftj_complex_g, &fields->sd["p"]->data_g[ijk], grid->itot, grid->jtot, false); 
    cufftExecZ2D(jplanb, fftj_complex_g, (cufftDoubleReal*)&fields->sd["p"]->data_g[ijk]);
    cudaThreadSynchronize();
    cudaCheckError();

    pres_4_complex_double_x<<<grid2dGPU,block2dGPU>>>(ffti_complex_g, &fields->sd["p"]->data_g[ijk], grid->itot, grid->jtot, false); 
    cufftExecZ2D(iplanb, ffti_complex_g, (cufftDoubleReal*)&fields->sd["p"]->data_g[ijk]);
    cudaThreadSynchronize();
    pres_4_normalize<<<grid2dGPU,block2dGPU>>>(&fields->sd["p"]->data_g[ijk], grid->itot, grid->jtot, 1./(grid->itot*grid->jtot));
    cudaCheckError();
  } 

  cudaSafeCall(cudaMemcpy(fields->atmp["tmp1"]->data_g, fields->sd["p"]->data_g, grid->ncellsp*sizeof(double), cudaMemcpyDeviceToDevice));
  pres_4_solveout<<<gridGPU, blockGPU>>>(&fields->sd["p"]->data_g[offs], fields->atmp["tmp1"]->data_g,
                                         grid->imax, grid->imax*grid->jmax,
                                         grid->icellsp, grid->ijcellsp,
                                         grid->istart, grid->jstart, grid->kstart,
                                         grid->imax, grid->jmax, grid->kmax);
  cudaCheckError();

  grid->boundaryCyclic_g(&fields->sd["p"]->data_g[offs]);

  // 3. Get the pressure tendencies from the pressure field.
  pres_4_presout<<<gridGPU, blockGPU>>>(&fields->ut->data_g[offs], &fields->vt->data_g[offs], &fields->wt->data_g[offs],
                                        &fields->sd["p"]->data_g[offs],
                                        grid->dzhi4_g,
                                        1./grid->dx, 1./grid->dy,
                                        grid->icellsp, grid->ijcellsp,
                                        grid->istart, grid->jstart, grid->kstart,
                                        grid->iend, grid->jend, grid->kend);
  cudaCheckError();
}

double Pres_4::check()
{
  const int blocki = 128;
  const int blockj = 2;
  const int gridi  = grid->imax/blocki + (grid->imax%blocki > 0);
  const int gridj  = grid->jmax/blockj + (grid->jmax%blockj > 0);

  dim3 gridGPU (gridi, gridj, grid->kmax);
  dim3 blockGPU(blocki, blockj, 1);

  const int offs = grid->memoffset;

  pres_4_calcdivergence<<<gridGPU, blockGPU>>>(&fields->atmp["tmp1"]->data_g[offs],
                                               &fields->u->data_g[offs], &fields->v->data_g[offs], &fields->w->data_g[offs],
                                               grid->dzi4_g,
                                               grid->dxi, grid->dyi,
                                               grid->icellsp, grid->ijcellsp,
                                               grid->istart,  grid->jstart, grid->kstart,
                                               grid->iend,    grid->jend,   grid->kend);
  cudaCheckError();

<<<<<<< HEAD
  double divmax = grid->getmax_g(&fields->atmp["tmp1"]->data_g[offs], fields->atmp["tmp2"]->data_g);
  grid->getmax(&divmax);
=======
  double divmax = grid->getMax_g(&fields->a["tmp1"]->data_g[offs], fields->a["tmp2"]->data_g);
  grid->getMax(&divmax);
>>>>>>> 65834244

  return divmax;
}

int Pres_4::prepareDevice()
{
  const int kmemsize = grid->kmax*sizeof(double);
  const int imemsize = grid->itot*sizeof(double);
  const int jmemsize = grid->jtot*sizeof(double);

  cudaSafeCall(cudaMalloc((void**)&bmati_g, imemsize));
  cudaSafeCall(cudaMalloc((void**)&bmatj_g, jmemsize));

  cudaSafeCall(cudaMalloc((void**)&m1_g, kmemsize));
  cudaSafeCall(cudaMalloc((void**)&m2_g, kmemsize));
  cudaSafeCall(cudaMalloc((void**)&m3_g, kmemsize));
  cudaSafeCall(cudaMalloc((void**)&m4_g, kmemsize));
  cudaSafeCall(cudaMalloc((void**)&m5_g, kmemsize));
  cudaSafeCall(cudaMalloc((void**)&m6_g, kmemsize));
  cudaSafeCall(cudaMalloc((void**)&m7_g, kmemsize));

  cudaSafeCall(cudaMemcpy(bmati_g, bmati, imemsize, cudaMemcpyHostToDevice));
  cudaSafeCall(cudaMemcpy(bmatj_g, bmatj, jmemsize, cudaMemcpyHostToDevice));

  cudaSafeCall(cudaMemcpy(m1_g, m1, kmemsize, cudaMemcpyHostToDevice));
  cudaSafeCall(cudaMemcpy(m2_g, m2, kmemsize, cudaMemcpyHostToDevice));
  cudaSafeCall(cudaMemcpy(m3_g, m3, kmemsize, cudaMemcpyHostToDevice));
  cudaSafeCall(cudaMemcpy(m4_g, m4, kmemsize, cudaMemcpyHostToDevice));
  cudaSafeCall(cudaMemcpy(m5_g, m5, kmemsize, cudaMemcpyHostToDevice));
  cudaSafeCall(cudaMemcpy(m6_g, m6, kmemsize, cudaMemcpyHostToDevice));
  cudaSafeCall(cudaMemcpy(m7_g, m7, kmemsize, cudaMemcpyHostToDevice));

  // cuFFT
  cudaSafeCall(cudaMalloc((void **)&ffti_complex_g, sizeof(cufftDoubleComplex)*(grid->jtot * (grid->itot/2+1)))); // sizeof(complex) = 16
  cudaSafeCall(cudaMalloc((void **)&fftj_complex_g, sizeof(cufftDoubleComplex)*(grid->itot * (grid->jtot/2+1))));

  // Make cuFFT plan
  int rank      = 1;

  // Double input
  int i_ni[]    = {grid->itot}; 
  int i_nj[]    = {grid->jtot};  
  int i_istride = 1;
  int i_jstride = grid->itot;
  int i_idist   = grid->itot;
  int i_jdist   = 1;

  // Double-complex output
  int o_ni[]    = {grid->itot/2+1};
  int o_nj[]    = {grid->jtot/2+1};
  int o_istride = 1;
  int o_jstride = grid->itot;
  int o_idist   = grid->itot/2+1;
  int o_jdist   = 1;

  // Forward FFTs
  cufftPlanMany(&iplanf, rank, i_ni, i_ni, i_istride, i_idist, o_ni, o_istride, o_idist, CUFFT_D2Z, grid->jtot);
  cufftPlanMany(&jplanf, rank, i_nj, i_nj, i_jstride, i_jdist, o_nj, o_jstride, o_jdist, CUFFT_D2Z, grid->itot);

  // Backward FFTs
  // NOTE: input size is always the 'logical' size of the FFT, so itot or jtot, not itot/2+1 or jtot/2+1 
  cufftPlanMany(&iplanb, rank, i_ni, o_ni, o_istride, o_idist, i_ni, i_istride, i_idist, CUFFT_Z2D, grid->jtot);
  cufftPlanMany(&jplanb, rank, i_nj, o_nj, o_jstride, o_jdist, i_nj, i_jstride, i_jdist, CUFFT_Z2D, grid->itot);

  return 0;
}

int Pres_4::clearDevice()
{
  cudaSafeCall(cudaFree(bmati_g));
  cudaSafeCall(cudaFree(bmatj_g));

  cudaSafeCall(cudaFree(m1_g));
  cudaSafeCall(cudaFree(m2_g));
  cudaSafeCall(cudaFree(m3_g));
  cudaSafeCall(cudaFree(m4_g));
  cudaSafeCall(cudaFree(m5_g));
  cudaSafeCall(cudaFree(m6_g));
  cudaSafeCall(cudaFree(m7_g));

  cudaSafeCall(cudaFree(ffti_complex_g));
  cudaSafeCall(cudaFree(fftj_complex_g));

  cufftDestroy(iplanf);
  cufftDestroy(jplanf);
  cufftDestroy(iplanb);
  cufftDestroy(jplanb);
 
  return 0; 
}

#endif<|MERGE_RESOLUTION|>--- conflicted
+++ resolved
@@ -660,13 +660,8 @@
                                                grid->iend,    grid->jend,   grid->kend);
   cudaCheckError();
 
-<<<<<<< HEAD
-  double divmax = grid->getmax_g(&fields->atmp["tmp1"]->data_g[offs], fields->atmp["tmp2"]->data_g);
-  grid->getmax(&divmax);
-=======
-  double divmax = grid->getMax_g(&fields->a["tmp1"]->data_g[offs], fields->a["tmp2"]->data_g);
+  double divmax = grid->getMax_g(&fields->atmp["tmp1"]->data_g[offs], fields->atmp["tmp2"]->data_g);
   grid->getMax(&divmax);
->>>>>>> 65834244
 
   return divmax;
 }
