--- conflicted
+++ resolved
@@ -31,10 +31,7 @@
 #include "model.h"
 #include "master.h"
 #include "tools.h"
-<<<<<<< HEAD
-=======
 #include "most.h"
->>>>>>> 306b9c3f
 
 namespace
 {
@@ -261,19 +258,6 @@
 
 void BoundarySurface::prepareDevice()
 {
-<<<<<<< HEAD
-  const int nmemsize2d = (grid->ijcellsp+grid->memoffset)*sizeof(double);
-  const int imemsizep  = grid->icellsp * sizeof(double);
-  const int imemsize   = grid->icells  * sizeof(double);
-
-  cudaSafeCall(cudaMalloc(&obuk_g,  nmemsize2d));
-  cudaSafeCall(cudaMalloc(&ustar_g, nmemsize2d));
-
-  cudaSafeCall(cudaMemcpy2D(&obuk_g[grid->memoffset],  imemsizep, obuk, imemsize, imemsize, grid->jcells,   cudaMemcpyHostToDevice));
-  cudaSafeCall(cudaMemcpy2D(&ustar_g[grid->memoffset], imemsizep, ustar, imemsize, imemsize, grid->jcells,  cudaMemcpyHostToDevice));
-
-  return 0;
-=======
   const int dmemsize2d  = (grid->ijcellsp+grid->memoffset)*sizeof(double);
   const int imemsize2d  = (grid->ijcellsp+grid->memoffset)*sizeof(int);
   const int dimemsizep  = grid->icellsp * sizeof(double);
@@ -294,21 +278,11 @@
 
   cudaSafeCall(cudaMemcpy(zL_sl_g, zL_sl, nzL*sizeof(float), cudaMemcpyHostToDevice));
   cudaSafeCall(cudaMemcpy(f_sl_g,  f_sl,  nzL*sizeof(float), cudaMemcpyHostToDevice));
->>>>>>> 306b9c3f
 }
 
 // TMP BVS
 void BoundarySurface::forwardDevice()
 {
-<<<<<<< HEAD
-  const int imemsizep  = grid->icellsp * sizeof(double);
-  const int imemsize   = grid->icells  * sizeof(double);
-
-  cudaSafeCall(cudaMemcpy2D(&obuk_g[grid->memoffset],  imemsizep, obuk,  imemsize, imemsize, grid->jcells,  cudaMemcpyHostToDevice));
-  cudaSafeCall(cudaMemcpy2D(&ustar_g[grid->memoffset], imemsizep, ustar, imemsize, imemsize, grid->jcells,  cudaMemcpyHostToDevice));
-
-  return 0;
-=======
   const int dimemsizep  = grid->icellsp * sizeof(double);
   const int dimemsize   = grid->icells  * sizeof(double);
   const int iimemsizep  = grid->icellsp * sizeof(int);
@@ -317,21 +291,11 @@
   cudaSafeCall(cudaMemcpy2D(&obuk_g[grid->memoffset],  dimemsizep, obuk,  dimemsize, dimemsize, grid->jcells,  cudaMemcpyHostToDevice));
   cudaSafeCall(cudaMemcpy2D(&ustar_g[grid->memoffset], dimemsizep, ustar, dimemsize, dimemsize, grid->jcells,  cudaMemcpyHostToDevice));
   cudaSafeCall(cudaMemcpy2D(&nobuk_g[grid->memoffset], iimemsizep, nobuk, iimemsize, iimemsize, grid->jcells,  cudaMemcpyHostToDevice));
->>>>>>> 306b9c3f
 }
 
 // TMP BVS
 void BoundarySurface::backwardDevice()
 {
-<<<<<<< HEAD
-  const int imemsizep  = grid->icellsp * sizeof(double);
-  const int imemsize   = grid->icells  * sizeof(double);
-
-  cudaSafeCall(cudaMemcpy2D(obuk,  imemsize, &obuk_g[grid->memoffset],  imemsizep, imemsize, grid->jcells,  cudaMemcpyDeviceToHost));
-  cudaSafeCall(cudaMemcpy2D(ustar, imemsize, &ustar_g[grid->memoffset], imemsizep, imemsize, grid->jcells,  cudaMemcpyDeviceToHost));
-
-  return 0;
-=======
   const int dimemsizep  = grid->icellsp * sizeof(double);
   const int dimemsize   = grid->icells  * sizeof(double);
   const int iimemsizep  = grid->icellsp * sizeof(int);
@@ -340,21 +304,15 @@
   cudaSafeCall(cudaMemcpy2D(obuk,  dimemsize, &obuk_g[grid->memoffset],  dimemsizep, dimemsize, grid->jcells,  cudaMemcpyDeviceToHost));
   cudaSafeCall(cudaMemcpy2D(ustar, dimemsize, &ustar_g[grid->memoffset], dimemsizep, dimemsize, grid->jcells,  cudaMemcpyDeviceToHost));
   cudaSafeCall(cudaMemcpy2D(nobuk, iimemsize, &nobuk_g[grid->memoffset], iimemsizep, iimemsize, grid->jcells,  cudaMemcpyDeviceToHost));
->>>>>>> 306b9c3f
 }
 
 void BoundarySurface::clearDevice()
 {
   cudaSafeCall(cudaFree(obuk_g ));
   cudaSafeCall(cudaFree(ustar_g));
-<<<<<<< HEAD
-
-  return 0;
-=======
   cudaSafeCall(cudaFree(nobuk_g));
   cudaSafeCall(cudaFree(zL_sl_g));
   cudaSafeCall(cudaFree(f_sl_g ));
->>>>>>> 306b9c3f
 }
 
 #ifdef USECUDA
@@ -379,19 +337,11 @@
   const int offs = grid->memoffset;
 
   // Calculate dutot in tmp2
-<<<<<<< HEAD
-  boundary_surface_dutot<<<gridGPU, blockGPU>>>(&fields->sd["tmp2"]->data_g[offs], 
-                                                &fields->u->data_g[offs],    &fields->v->data_g[offs],
-                                                &fields->u->databot_g[offs], &fields->v->databot_g[offs],
-                                                grid->istart, grid->jstart, grid->kstart,
-                                                grid->iend,   grid->jend,   grid->icellsp, grid->ijcellsp);
-=======
   BoundarySurface_g::dutot<<<gridGPU, blockGPU>>>(&fields->atmp["tmp2"]->data_g[offs], 
                                                   &fields->u->data_g[offs],    &fields->v->data_g[offs],
                                                   &fields->u->databot_g[offs], &fields->v->databot_g[offs],
                                                   grid->istart, grid->jstart, grid->kstart,
                                                   grid->iend,   grid->jend,   grid->icellsp, grid->ijcellsp);
->>>>>>> 306b9c3f
   cudaCheckError();
 
   // 2D cyclic boundaries on dutot  
@@ -418,29 +368,17 @@
                                                   zL_sl_g, f_sl_g, &nobuk_g[offs],
                                                   z0m, z0h, grid->z[grid->kstart],
                                                   grid->icells, grid->jcells, grid->kstart, grid->icellsp, grid->ijcellsp, mbcbot, thermobc); 
-<<<<<<< HEAD
-=======
-
->>>>>>> 306b9c3f
+
     cudaCheckError();
   }
 
   // Calculate surface momentum fluxes, excluding ghost cells
-<<<<<<< HEAD
-  boundary_surface_surfm_flux<<<gridGPU, blockGPU>>>(&fields->u->datafluxbot_g[offs], &fields->v->datafluxbot_g[offs],
-                                                     &fields->u->data_g[offs],        &fields->v->data_g[offs],
-                                                     &fields->u->databot_g[offs],     &fields->v->databot_g[offs], 
-                                                     &ustar_g[offs], &obuk_g[offs], grid->z[grid->kstart], z0m,
-                                                     grid->istart, grid->jstart, grid->kstart,
-                                                     grid->iend,   grid->jend,   grid->icellsp, grid->ijcellsp, mbcbot);
-=======
   BoundarySurface_g::surfm_flux<<<gridGPU, blockGPU>>>(&fields->u->datafluxbot_g[offs], &fields->v->datafluxbot_g[offs],
                                                        &fields->u->data_g[offs],        &fields->v->data_g[offs],
                                                        &fields->u->databot_g[offs],     &fields->v->databot_g[offs], 
                                                        &ustar_g[offs], &obuk_g[offs], grid->z[grid->kstart], z0m,
                                                        grid->istart, grid->jstart, grid->kstart,
                                                        grid->iend,   grid->jend,   grid->icellsp, grid->ijcellsp, mbcbot);
->>>>>>> 306b9c3f
   cudaCheckError();
 
   // 2D cyclic boundaries on the surface fluxes  
@@ -448,24 +386,6 @@
   grid->boundaryCyclic2d_g(&fields->v->datafluxbot_g[offs]);
 
   // Calculate surface gradients, including ghost cells
-<<<<<<< HEAD
-  boundary_surface_surfm_grad<<<gridGPU2, blockGPU2>>>(&fields->u->datagradbot_g[offs], &fields->v->datagradbot_g[offs],
-                                                       &fields->u->data_g[offs],        &fields->v->data_g[offs],
-                                                       &fields->u->databot_g[offs],     &fields->v->databot_g[offs],
-                                                       grid->z[grid->kstart], grid->icells, grid->jcells, grid->kstart, grid->icellsp, grid->ijcellsp);  
-  cudaCheckError();
-
-  // Calculate scalar fluxes, gradients and/or values, including ghost cells
-  for(fieldmap::const_iterator it=fields->sp.begin(); it!=fields->sp.end(); ++it)
-    boundary_surface_surfs<<<gridGPU2, blockGPU2>>>(&it->second->datafluxbot_g[offs], &it->second->datagradbot_g[offs],
-                                                    &it->second->databot_g[offs],     &it->second->data_g[offs],
-                                                    &ustar_g[offs], &obuk_g[offs], grid->z[grid->kstart], z0h,            
-                                                    grid->icells, grid->jcells, grid->kstart,
-                                                    grid->icellsp, grid->ijcellsp, sbc[it->first]->bcbot);
-  cudaCheckError();
-
-  return 0;
-=======
   BoundarySurface_g::surfm_grad<<<gridGPU2, blockGPU2>>>(&fields->u->datagradbot_g[offs], &fields->v->datagradbot_g[offs],
                                                          &fields->u->data_g[offs],        &fields->v->data_g[offs],
                                                          &fields->u->databot_g[offs],     &fields->v->databot_g[offs],
@@ -480,6 +400,5 @@
                                                       grid->icells, grid->jcells, grid->kstart,
                                                       grid->icellsp, grid->ijcellsp, sbc[it->first]->bcbot);
   cudaCheckError();
->>>>>>> 306b9c3f
 }
 #endif