/*
 * MicroHH
 * Copyright (c) 2011-2018 Chiel van Heerwaarden
 * Copyright (c) 2011-2018 Thijs Heus
 * Copyright (c) 2014-2018 Bart van Stratum
 *
 * This file is part of MicroHH
 *
 * MicroHH is free software: you can redistribute it and/or modify
 * it under the terms of the GNU General Public License as published by
 * the Free Software Foundation, either version 3 of the License, or
 * (at your option) any later version.

 * MicroHH is distributed in the hope that it will be useful,
 * but WITHOUT ANY WARRANTY; without even the implied warranty of
 * MERCHANTABILITY or FITNESS FOR A PARTICULAR PURPOSE.  See the
 * GNU General Public License for more details.

 * You should have received a copy of the GNU General Public License
 * along with MicroHH.  If not, see <http://www.gnu.org/licenses/>.
 */

#include <cstdio>
<<<<<<< HEAD
#include <algorithm>
// #include <math.h>
=======
#include <math.h>
#include <algorithm>
#include <iostream>
>>>>>>> d777b12d
#include "master.h"
#include "grid.h"
#include "fields.h"
#include "field3d_operators.h"
#include "timedep.h"
#include "force.h"
#include "defines.h"
#include "finite_difference.h"
#include "timeloop.h"
#include "boundary.h"
#include "netcdf_interface.h"

using namespace Finite_difference::O2;

namespace
{
    template<typename TF>
    void enforce_fixed_flux(
            TF* restrict ut,
            const TF u_flux, const TF u_mean, const TF ut_mean, const TF u_grid,
            const TF dt,
            const int istart, const int iend, const int jstart, const int jend, const int kstart, const int kend,
            const int jj, const int kk)
    {
        const TF fbody = (u_flux - u_mean - u_grid) / dt - ut_mean;

        for (int k=kstart; k<kend; ++k)
           for (int j=jstart; j<jend; ++j)
               #pragma ivdep
               for (int i=istart; i<iend; ++i)
               {
                   const int ijk = i + j*jj + k*kk;
                   ut[ijk] += fbody;
               }
    }
    template<typename TF>
    void calc_coriolis_2nd(
            TF* const restrict ut, TF* const restrict vt,
            const TF* const restrict u , const TF* const restrict v ,
            const TF* const restrict ug, const TF* const restrict vg, TF const fc,
            const TF ugrid, const TF vgrid,
            const int istart, const int iend, const int jstart, const int jend, const int kstart, const int kend,
            const int icells, const int ijcells)
    {
        const int ii = 1;
        const int jj = icells;
        const int kk = ijcells;

        for (int k=kstart; k<kend; ++k)
            for (int j=jstart; j<jend; ++j)
                #pragma ivdep
                for (int i=istart; i<iend; ++i)
                {
                    const int ijk = i + j*jj + k*kk;
                    ut[ijk] += fc * (TF(0.25)*(v[ijk-ii] + v[ijk] + v[ijk-ii+jj] + v[ijk+jj]) + vgrid - vg[k]);
                }

        for (int k=kstart; k<kend; ++k)
            for (int j=jstart; j<jend; ++j)
                #pragma ivdep
                for (int i=istart; i<iend; ++i)
                {
                    const int ijk = i + j*jj + k*kk;
                    vt[ijk] -= fc * (TF(0.25)*(u[ijk-jj] + u[ijk] + u[ijk+ii-jj] + u[ijk+ii]) + ugrid - ug[k]);
                }
    }

    template<typename TF>
    void calc_coriolis_4th(
            TF* const restrict ut, TF* const restrict vt,
            const TF* const restrict u , const TF* const restrict v ,
            const TF* const restrict ug, const TF* const restrict vg, TF const fc,
            const TF ugrid, const TF vgrid,
            const int istart, const int iend, const int jstart, const int jend, const int kstart, const int kend,
            const int icells, const int ijcells)
    {
        using namespace Finite_difference::O4;

        const int ii1 = 1;
        const int ii2 = 2;
        const int jj1 = 1*icells;
        const int jj2 = 2*icells;
        const int kk1 = 1*ijcells;

        for (int k=kstart; k<kend; ++k)
            for (int j=jstart; j<jend; ++j)
                #pragma ivdep
                for (int i=istart; i<iend; ++i)
                {
                    const int ijk = i + j*jj1 + k*kk1;
                    ut[ijk] += fc * ( ( ci0<TF>*(ci0<TF>*v[ijk-ii2-jj1] + ci1<TF>*v[ijk-ii1-jj1] + ci2<TF>*v[ijk-jj1] + ci3<TF>*v[ijk+ii1-jj1])
                                      + ci1<TF>*(ci0<TF>*v[ijk-ii2    ] + ci1<TF>*v[ijk-ii1    ] + ci2<TF>*v[ijk    ] + ci3<TF>*v[ijk+ii1    ])
                                      + ci2<TF>*(ci0<TF>*v[ijk-ii2+jj1] + ci1<TF>*v[ijk-ii1+jj1] + ci2<TF>*v[ijk+jj1] + ci3<TF>*v[ijk+ii1+jj1])
                                      + ci3<TF>*(ci0<TF>*v[ijk-ii2+jj2] + ci1<TF>*v[ijk-ii1+jj2] + ci2<TF>*v[ijk+jj2] + ci3<TF>*v[ijk+ii1+jj2]) )
                                    + vgrid - vg[k] );
                }

        for (int k=kstart; k<kend; ++k)
            for (int j=jstart; j<jend; ++j)
                #pragma ivdep
                for (int i=istart; i<iend; ++i)
                {
                    const int ijk = i + j*jj1 + k*kk1;
                    vt[ijk] -= fc * ( ( ci0<TF>*(ci0<TF>*u[ijk-ii1-jj2] + ci1<TF>*u[ijk-jj2] + ci2<TF>*u[ijk+ii1-jj2] + ci3<TF>*u[ijk+ii2-jj2])
                                      + ci1<TF>*(ci0<TF>*u[ijk-ii1-jj1] + ci1<TF>*u[ijk-jj1] + ci2<TF>*u[ijk+ii1-jj1] + ci3<TF>*u[ijk+ii2-jj1])
                                      + ci2<TF>*(ci0<TF>*u[ijk-ii1    ] + ci1<TF>*u[ijk    ] + ci2<TF>*u[ijk+ii1    ] + ci3<TF>*u[ijk+ii2    ])
                                      + ci3<TF>*(ci0<TF>*u[ijk-ii1+jj1] + ci1<TF>*u[ijk+jj1] + ci2<TF>*u[ijk+ii1+jj1] + ci3<TF>*u[ijk+ii2+jj1]) )
                                    + ugrid - ug[k]);
                }
    }

    template<typename TF>
    void calc_large_scale_source(
            TF* const restrict st, const TF* const restrict sls,
            const int istart, const int iend, const int jstart, const int jend, const int kstart, const int kend,
            const int icells, const int ijcells)
    {
        const int jj = icells;
        const int kk = ijcells;

        for (int k=kstart; k<kend; ++k)
            for (int j=jstart; j<jend; ++j)
                for (int i=istart; i<iend; ++i)
                {
                    const int ijk = i + j*jj + k*kk;
                    st[ijk] += sls[k];
                }
    }

    template<typename TF>
    void calc_nudging_tendency(
            TF* const restrict fldtend, const TF* const restrict fldmean,
            const TF* const restrict ref, const TF* const restrict factor,
            const int istart, const int iend, const int jstart, const int jend, const int kstart, const int kend,
            const int icells, const int ijcells)
    {
        const int jj = icells;
        const int kk = ijcells;

        for (int k=kstart; k<kend; ++k)
        {
            const TF tend = -factor[k] * (fldmean[k] - ref[k]);
            for (int j=jstart; j<jend; ++j)
                for (int i=istart; i<iend; ++i)
                {
                    const int ijk = i + j*jj + k*kk;
                    fldtend[ijk] += tend;
                }
        }
    }

    template<typename TF>
    int calc_zi(const TF* const restrict fldmean, const int kstart, const int kend, const int plusminus)
    {
        TF maxgrad = 0.;
        TF grad = 0.;
        int kinv = kstart;
        for (int k=kstart+1; k<kend; ++k)
        {
            grad = plusminus * (fldmean[k] - fldmean[k-1]);
            if (grad > maxgrad)
            {
                maxgrad = grad;
                kinv = k;
            }
        }
        return kinv;
    }

    template<typename TF>
    void rescale_nudgeprof(TF* const restrict fldmean, const int kinv, const int kstart, const int kend)
    {
        for (int k=kstart+1; k<kinv; ++k)
            fldmean[k] = fldmean[kstart];

        for (int k=kinv+1; k<kend-2; ++k)
            fldmean[k] = fldmean[kend-1];
    }

    template<typename TF>
    void advec_wls_2nd(
            TF* const restrict st, const TF* const restrict s,
            const TF* const restrict wls, const TF* const dzhi,
            const int istart, const int iend, const int jstart, const int jend, const int kstart, const int kend,
            const int icells, const int ijcells)
    {
        const int jj = icells;
        const int kk = ijcells;

        // use an upwind differentiation
        for (int k=kstart; k<kend; ++k)
        {
            if (wls[k] > 0.)
            {
                for (int j=jstart; j<jend; ++j)
                    for (int i=istart; i<iend; ++i)
                    {
                        const int ijk = i + j*jj + k*kk;
                        st[ijk] -=  wls[k] * (s[k]-s[k-1])*dzhi[k];
                    }
            }
            else
            {
                for (int j=jstart; j<jend; ++j)
                    for (int i=istart; i<iend; ++i)
                    {
                        const int ijk = i + j*jj + k*kk;
                        st[ijk] -=  wls[k] * (s[k+1]-s[k])*dzhi[k+1];
                    }
            }
        }
    }
}

template<typename TF>
Force<TF>::Force(Master& masterin, Grid<TF>& gridin, Fields<TF>& fieldsin, Input& inputin) :
    master(masterin), grid(gridin), fields(fieldsin), field3d_operators(masterin, gridin, fieldsin)
{
    std::string swlspres_in = inputin.get_item<std::string>("force", "swlspres", "", "0");
    std::string swls_in     = inputin.get_item<std::string>("force", "swls"    , "", "0");
    std::string swwls_in    = inputin.get_item<std::string>("force", "swwls"   , "", "0");
    std::string swnudge_in  = inputin.get_item<std::string>("force", "swnudge" , "", "0");

    // Set the internal switches and read other required input

    // Large-scale pressure forcing.
    if (swlspres_in == "0")
    {
        swlspres = Large_scale_pressure_type::disabled;
    }
    else if (swlspres_in == "uflux")
    {
        swlspres = Large_scale_pressure_type::fixed_flux;
        uflux = inputin.get_item<TF>("force", "uflux", "");
    }
    else if (swlspres_in == "geo")
    {
        swlspres = Large_scale_pressure_type::geo_wind;
        fc = inputin.get_item<TF>("force", "fc", "");
        tdep_geo.emplace("ug", new Timedep<TF>(master, grid, "u_geo", inputin.get_item<bool>("force", "swtimedep_geo", "", false)));
        tdep_geo.emplace("vg", new Timedep<TF>(master, grid, "v_geo", inputin.get_item<bool>("force", "swtimedep_geo", "", false)));
    }
    else
    {
        throw std::runtime_error("Invalid option for \"swlspres\"");
    }

    // Large-scale tendencies due to advection and other processes.
    if (swls_in == "0")
        swls = Large_scale_tendency_type::disabled;
    else if (swls_in == "1")
    {
        swls = Large_scale_tendency_type::enabled;
        lslist = inputin.get_list<std::string>("force", "lslist", "", std::vector<std::string>());

        if (inputin.get_item<bool>("force", "swtimedep_ls", "", false))
        {
            std::vector<std::string> tdepvars = inputin.get_list<std::string>("force", "timedeplist_ls", "", std::vector<std::string>());
            for (auto& it : tdepvars)
                tdep_ls.emplace(it, new Timedep<TF>(master, grid, it+"_ls", true));
        }
    }
    else
    {
        throw std::runtime_error("Invalid option for \"swls\"");
    }

    // Large-scale subsidence.
    if (swwls_in == "0")
        swwls = Large_scale_subsidence_type::disabled;
    else if (swwls_in == "1")
    {
        swwls = Large_scale_subsidence_type::enabled;
        fields.set_calc_mean_profs(true);
    }
    else
    {
        throw std::runtime_error("Invalid option for \"swwls\"");
    }
    tdep_wls = std::make_unique<Timedep<TF>>(master, grid, "w_ls", inputin.get_item<bool>("force", "swtimedep_wls", "", false));

    // Nudging.
    if (swnudge_in == "0")
        swnudge = Nudging_type::disabled;
    else if (swnudge_in == "1")
    {
        swnudge = Nudging_type::enabled;
        nudgelist       = inputin.get_list<std::string>("force", "nudgelist", "", std::vector<std::string>());
        scalednudgelist = inputin.get_list<std::string>("force", "scalednudgelist", "", std::vector<std::string>());

        if (inputin.get_item<bool>("force", "swtimedep_nudge", "", false))
        {
            std::vector<std::string> tdepvars = inputin.get_list<std::string>("force", "timedeplist_nudge", "", std::vector<std::string>());
            for(auto& it : tdepvars)
                tdep_ls.emplace(it, new Timedep<TF>(master, grid, it+"_nudge", true));
        }
        fields.set_calc_mean_profs(true);
    }
    else
    {
        throw std::runtime_error("Invalid option for \"swnduge\"");
    }
}

template <typename TF>
Force<TF>::~Force()
{
}

template <typename TF>
void Force<TF>::init()
{
    auto& gd = grid.get_grid_data();

    if (swlspres == Large_scale_pressure_type::geo_wind)
    {
        ug.resize(gd.kcells);
        vg.resize(gd.kcells);
    }

    if (swls == Large_scale_tendency_type::enabled)
    {
        for (auto& it : lslist)
            lsprofs[it] = std::vector<TF>(gd.kcells);
    }
    if (swwls == Large_scale_subsidence_type::enabled)
        wls.resize(gd.kcells);

    if (swnudge == Nudging_type::enabled)
    {
        nudge_factor.resize(gd.kcells);
        for (auto& it : nudgelist)
            nudgeprofs[it] = std::vector<TF>(gd.kcells);

    }
}

template <typename TF>
void Force<TF>::create(Input& inputin, Netcdf_handle& input_nc)
{
    auto& gd = grid.get_grid_data();
    Netcdf_group group_nc = input_nc.get_group("init");

    if (swlspres == Large_scale_pressure_type::geo_wind)
    {

        group_nc.get_variable(ug, "ug", {0}, {gd.ktot});
        group_nc.get_variable(vg, "vg", {0}, {gd.ktot});
        std::rotate(ug.rbegin(), ug.rbegin() + gd.kstart, ug.rend());
        std::rotate(vg.rbegin(), vg.rbegin() + gd.kstart, vg.rend());

        for (auto& it : tdep_geo)
            it.second->create_timedep_prof(input_nc);
    }

    if (swls == Large_scale_tendency_type::enabled)
    {
        // Check whether the fields in the list exist in the prognostic fields.
        for (std::string& it : lslist)
            if (!fields.ap.count(it))
            {
                std::string msg = "field " + it + " in [force][lslist] is illegal";
                throw std::runtime_error(msg);
            }

        // Read the large scale sources, which are the variable names with a "_ls" suffix.
        for (std::string& it : lslist)
        {
            group_nc.get_variable(lsprofs[it], it+"_ls", {0}, {gd.ktot});
            std::rotate(lsprofs[it].rbegin(), lsprofs[it].rbegin() + gd.kstart, lsprofs[it].rend());
        }

        // Process the time dependent data
        for (auto& it : tdep_ls)
            it.second->create_timedep_prof(input_nc);
    }

    if (swnudge == Nudging_type::enabled)
    {
        // Get profile with nudging factor as function of height
        group_nc.get_variable(nudge_factor, "nudgefac", {0}, {gd.ktot});
        std::rotate(nudge_factor.rbegin(), nudge_factor.rbegin() + gd.kstart, nudge_factor.rend());

        // check whether the fields in the list exist in the prognostic fields
        for (auto & it : nudgelist)
            if (!fields.ap.count(it))
            {
                std::string msg = "field " + it + " in [force][nudgelist] is illegal";
                throw std::runtime_error(msg);
            }

        // read the large scale sources, which are the variable names with a "nudge" suffix
        for (auto & it : nudgelist)
        {
            group_nc.get_variable(nudgeprofs[it], it+"_nudge", {0}, {gd.ktot});
            std::rotate(nudgeprofs[it].rbegin(), nudgeprofs[it].rbegin() + gd.kstart, nudgeprofs[it].rend());
        }

        // Process the time dependent data
        for (auto& it : tdep_nudge)
            it.second->create_timedep_prof(input_nc);
    }

    // Get the large scale vertical velocity from the input
    if (swwls == Large_scale_subsidence_type::enabled)
    {
        group_nc.get_variable(wls, "w_ls", {0}, {gd.ktot});
        std::rotate(wls.rbegin(), wls.rbegin() + gd.kstart, wls.rend());
        tdep_wls->create_timedep_prof(input_nc);
    }
}

#ifndef USECUDA
template <typename TF>
void Force<TF>::exec(double dt)
{
    auto& gd = grid.get_grid_data();

    if (swlspres == Large_scale_pressure_type::fixed_flux)
    {
        const TF u_mean  = field3d_operators.calc_mean(fields.ap.at("u")->fld.data());
        const TF ut_mean = field3d_operators.calc_mean(fields.at.at("u")->fld.data());

        enforce_fixed_flux<TF>(
                fields.at.at("u")->fld.data(), uflux, u_mean, ut_mean, grid.utrans, dt,
                gd.istart, gd.iend, gd.jstart, gd.jend, gd.kstart, gd.kend, gd.icells, gd.ijcells);
    }

    else if (swlspres == Large_scale_pressure_type::geo_wind)
    {
        if (grid.get_spatial_order() == Grid_order::Second)
            calc_coriolis_2nd<TF>(fields.mt.at("u")->fld.data(), fields.mt.at("v")->fld.data(),
            fields.mp.at("u")->fld.data(), fields.mp.at("v")->fld.data(), ug.data(), vg.data(), fc,
            grid.utrans, grid.vtrans,
            gd.istart, gd.iend, gd.jstart, gd.jend, gd.kstart, gd.kend,
            gd.icells, gd.ijcells);

        else if (grid.get_spatial_order() == Grid_order::Fourth)
            calc_coriolis_4th<TF>(fields.mt.at("u")->fld.data(), fields.mt.at("v")->fld.data(),
            fields.mp.at("u")->fld.data(), fields.mp.at("v")->fld.data(), ug.data(), vg.data(), fc,
            grid.utrans, grid.vtrans,
            gd.istart, gd.iend, gd.jstart, gd.jend, gd.kstart, gd.kend,
            gd.icells, gd.ijcells);
    }

    if (swls == Large_scale_tendency_type::enabled)
    {
        for (auto& it : lslist)
            calc_large_scale_source<TF>(
                    fields.at.at(it)->fld.data(), lsprofs.at(it).data(),
                    gd.istart, gd.iend, gd.jstart, gd.jend, gd.kstart, gd.kend,
                    gd.icells, gd.ijcells);
    }

    if (swwls == Large_scale_subsidence_type::enabled)
    {
        for (auto& it : fields.st)
            advec_wls_2nd<TF>(
                    fields.st.at(it.first)->fld.data(), fields.sp.at(it.first)->fld_mean.data(), wls.data(), gd.dzhi.data(),
                    gd.istart, gd.iend, gd.jstart, gd.jend, gd.kstart, gd.kend,
                    gd.icells, gd.ijcells);
    }

    if (swnudge == Nudging_type::enabled)
    {
        for (auto& it : nudgelist)
        {
            auto it1 = std::find(scalednudgelist.begin(), scalednudgelist.end(), it);
            if (it1 != scalednudgelist.end())
            {
                const int kinv = calc_zi(fields.sp.at("thl")->fld_mean.data(), gd.kstart, gd.kend, 1);
                rescale_nudgeprof(nudgeprofs.at(it).data(), kinv, gd.kstart, gd.kend);
            }
            calc_nudging_tendency<TF>(
                    fields.at.at(it)->fld.data(), fields.ap.at(it)->fld_mean.data(),
                    nudgeprofs.at(it).data(), nudge_factor.data(),
                    gd.istart, gd.iend, gd.jstart, gd.jend, gd.kstart, gd.kend,
                    gd.icells, gd.ijcells);
        }
    }
}
#endif

#ifndef USECUDA
template <typename TF>
void Force<TF>::update_time_dependent(Timeloop<TF>& timeloop)
{
    if (swls == Large_scale_tendency_type::enabled)
    {
        for (auto& it : tdep_ls)
            it.second->update_time_dependent_prof(lsprofs.at(it.first),timeloop);
    }

    if (swnudge == Nudging_type::enabled)
    {
        for (auto& it : tdep_nudge)
            it.second->update_time_dependent_prof(nudgeprofs.at(it.first),timeloop);
    }

    if (swlspres == Large_scale_pressure_type::geo_wind)
    {
        tdep_geo.at("ug")->update_time_dependent_prof(ug, timeloop);
        tdep_geo.at("vg")->update_time_dependent_prof(vg, timeloop);
    }

    if (swwls == Large_scale_subsidence_type::enabled)
        tdep_wls->update_time_dependent_prof(wls, timeloop);
}
#endif

template class Force<double>;
template class Force<float>;<|MERGE_RESOLUTION|>--- conflicted
+++ resolved
@@ -21,14 +21,9 @@
  */
 
 #include <cstdio>
-<<<<<<< HEAD
 #include <algorithm>
 // #include <math.h>
-=======
-#include <math.h>
-#include <algorithm>
 #include <iostream>
->>>>>>> d777b12d
 #include "master.h"
 #include "grid.h"
 #include "fields.h"
