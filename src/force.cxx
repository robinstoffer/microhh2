/*
 * MicroHH
 * Copyright (c) 2011-2018 Chiel van Heerwaarden
 * Copyright (c) 2011-2018 Thijs Heus
 * Copyright (c) 2014-2018 Bart van Stratum
 *
 * This file is part of MicroHH
 *
 * MicroHH is free software: you can redistribute it and/or modify
 * it under the terms of the GNU General Public License as published by
 * the Free Software Foundation, either version 3 of the License, or
 * (at your option) any later version.

 * MicroHH is distributed in the hope that it will be useful,
 * but WITHOUT ANY WARRANTY; without even the implied warranty of
 * MERCHANTABILITY or FITNESS FOR A PARTICULAR PURPOSE.  See the
 * GNU General Public License for more details.

 * You should have received a copy of the GNU General Public License
 * along with MicroHH.  If not, see <http://www.gnu.org/licenses/>.
 */

#include <cstdio>
#include <algorithm>
// #include <math.h>
#include <iostream>
#include "master.h"
#include "grid.h"
#include "fields.h"
#include "field3d_operators.h"
#include "timedep.h"
#include "force.h"
#include "defines.h"
#include "finite_difference.h"
#include "timeloop.h"
#include "boundary.h"
#include "netcdf_interface.h"

using namespace Finite_difference::O2;

namespace
{
    template<typename TF>
    void enforce_fixed_flux(
            TF* restrict ut,
            const TF u_flux, const TF u_mean, const TF ut_mean, const TF u_grid,
            const TF dt,
            const int istart, const int iend, const int jstart, const int jend, const int kstart, const int kend,
            const int jj, const int kk)
    {
        const TF fbody = (u_flux - u_mean - u_grid) / dt - ut_mean;

        for (int k=kstart; k<kend; ++k)
           for (int j=jstart; j<jend; ++j)
               #pragma ivdep
               for (int i=istart; i<iend; ++i)
               {
                   const int ijk = i + j*jj + k*kk;
                   ut[ijk] += fbody;
               }
    }
    template<typename TF>
    void calc_coriolis_2nd(
            TF* const restrict ut, TF* const restrict vt,
            const TF* const restrict u , const TF* const restrict v ,
            const TF* const restrict ug, const TF* const restrict vg, TF const fc,
            const TF ugrid, const TF vgrid,
            const int istart, const int iend, const int jstart, const int jend, const int kstart, const int kend,
            const int icells, const int ijcells)
    {
        const int ii = 1;
        const int jj = icells;
        const int kk = ijcells;

        for (int k=kstart; k<kend; ++k)
            for (int j=jstart; j<jend; ++j)
                #pragma ivdep
                for (int i=istart; i<iend; ++i)
                {
                    const int ijk = i + j*jj + k*kk;
                    ut[ijk] += fc * (TF(0.25)*(v[ijk-ii] + v[ijk] + v[ijk-ii+jj] + v[ijk+jj]) + vgrid - vg[k]);
                }

        for (int k=kstart; k<kend; ++k)
            for (int j=jstart; j<jend; ++j)
                #pragma ivdep
                for (int i=istart; i<iend; ++i)
                {
                    const int ijk = i + j*jj + k*kk;
                    vt[ijk] -= fc * (TF(0.25)*(u[ijk-jj] + u[ijk] + u[ijk+ii-jj] + u[ijk+ii]) + ugrid - ug[k]);
                }
    }

    template<typename TF>
    void calc_coriolis_4th(
            TF* const restrict ut, TF* const restrict vt,
            const TF* const restrict u , const TF* const restrict v ,
            const TF* const restrict ug, const TF* const restrict vg, TF const fc,
            const TF ugrid, const TF vgrid,
            const int istart, const int iend, const int jstart, const int jend, const int kstart, const int kend,
            const int icells, const int ijcells)
    {
        using namespace Finite_difference::O4;

        const int ii1 = 1;
        const int ii2 = 2;
        const int jj1 = 1*icells;
        const int jj2 = 2*icells;
        const int kk1 = 1*ijcells;

        for (int k=kstart; k<kend; ++k)
            for (int j=jstart; j<jend; ++j)
                #pragma ivdep
                for (int i=istart; i<iend; ++i)
                {
                    const int ijk = i + j*jj1 + k*kk1;
                    ut[ijk] += fc * ( ( ci0<TF>*(ci0<TF>*v[ijk-ii2-jj1] + ci1<TF>*v[ijk-ii1-jj1] + ci2<TF>*v[ijk-jj1] + ci3<TF>*v[ijk+ii1-jj1])
                                      + ci1<TF>*(ci0<TF>*v[ijk-ii2    ] + ci1<TF>*v[ijk-ii1    ] + ci2<TF>*v[ijk    ] + ci3<TF>*v[ijk+ii1    ])
                                      + ci2<TF>*(ci0<TF>*v[ijk-ii2+jj1] + ci1<TF>*v[ijk-ii1+jj1] + ci2<TF>*v[ijk+jj1] + ci3<TF>*v[ijk+ii1+jj1])
                                      + ci3<TF>*(ci0<TF>*v[ijk-ii2+jj2] + ci1<TF>*v[ijk-ii1+jj2] + ci2<TF>*v[ijk+jj2] + ci3<TF>*v[ijk+ii1+jj2]) )
                                    + vgrid - vg[k] );
                }

        for (int k=kstart; k<kend; ++k)
            for (int j=jstart; j<jend; ++j)
                #pragma ivdep
                for (int i=istart; i<iend; ++i)
                {
                    const int ijk = i + j*jj1 + k*kk1;
                    vt[ijk] -= fc * ( ( ci0<TF>*(ci0<TF>*u[ijk-ii1-jj2] + ci1<TF>*u[ijk-jj2] + ci2<TF>*u[ijk+ii1-jj2] + ci3<TF>*u[ijk+ii2-jj2])
                                      + ci1<TF>*(ci0<TF>*u[ijk-ii1-jj1] + ci1<TF>*u[ijk-jj1] + ci2<TF>*u[ijk+ii1-jj1] + ci3<TF>*u[ijk+ii2-jj1])
                                      + ci2<TF>*(ci0<TF>*u[ijk-ii1    ] + ci1<TF>*u[ijk    ] + ci2<TF>*u[ijk+ii1    ] + ci3<TF>*u[ijk+ii2    ])
                                      + ci3<TF>*(ci0<TF>*u[ijk-ii1+jj1] + ci1<TF>*u[ijk+jj1] + ci2<TF>*u[ijk+ii1+jj1] + ci3<TF>*u[ijk+ii2+jj1]) )
                                    + ugrid - ug[k]);
                }
    }

    template<typename TF>
    void calc_large_scale_source(
            TF* const restrict st, const TF* const restrict sls,
            const int istart, const int iend, const int jstart, const int jend, const int kstart, const int kend,
            const int icells, const int ijcells)
    {
        const int jj = icells;
        const int kk = ijcells;

        for (int k=kstart; k<kend; ++k)
            for (int j=jstart; j<jend; ++j)
                for (int i=istart; i<iend; ++i)
                {
                    const int ijk = i + j*jj + k*kk;
                    st[ijk] += sls[k];
                }
    }

    template<typename TF>
    void calc_nudging_tendency(
            TF* const restrict fldtend, const TF* const restrict fldmean,
            const TF* const restrict ref, const TF* const restrict factor,
            const int istart, const int iend, const int jstart, const int jend, const int kstart, const int kend,
            const int icells, const int ijcells)
    {
        const int jj = icells;
        const int kk = ijcells;

        for (int k=kstart; k<kend; ++k)
        {
            const TF tend = -factor[k] * (fldmean[k] - ref[k]);
            for (int j=jstart; j<jend; ++j)
                for (int i=istart; i<iend; ++i)
                {
                    const int ijk = i + j*jj + k*kk;
                    fldtend[ijk] += tend;
                }
        }
    }

    template<typename TF>
    int calc_zi(const TF* const restrict fldmean, const int kstart, const int kend, const int plusminus)
    {
        TF maxgrad = 0.;
        TF grad = 0.;
        int kinv = kstart;
        for (int k=kstart+1; k<kend; ++k)
        {
            grad = plusminus * (fldmean[k] - fldmean[k-1]);
            if (grad > maxgrad)
            {
                maxgrad = grad;
                kinv = k;
            }
        }
        return kinv;
    }

    template<typename TF>
    void rescale_nudgeprof(TF* const restrict fldmean, const int kinv, const int kstart, const int kend)
    {
        for (int k=kstart+1; k<kinv; ++k)
            fldmean[k] = fldmean[kstart];

        for (int k=kinv+1; k<kend-2; ++k)
            fldmean[k] = fldmean[kend-1];
    }

    template<typename TF>
    void advec_wls_2nd(
            TF* const restrict st, const TF* const restrict s,
            const TF* const restrict wls, const TF* const dzhi,
            const int istart, const int iend, const int jstart, const int jend, const int kstart, const int kend,
            const int icells, const int ijcells)
    {
        const int jj = icells;
        const int kk = ijcells;

        // use an upwind differentiation
        for (int k=kstart; k<kend; ++k)
        {
            if (wls[k] > 0.)
            {
                for (int j=jstart; j<jend; ++j)
                    for (int i=istart; i<iend; ++i)
                    {
                        const int ijk = i + j*jj + k*kk;
                        st[ijk] -=  wls[k] * (s[k]-s[k-1])*dzhi[k];
                    }
            }
            else
            {
                for (int j=jstart; j<jend; ++j)
                    for (int i=istart; i<iend; ++i)
                    {
                        const int ijk = i + j*jj + k*kk;
                        st[ijk] -=  wls[k] * (s[k+1]-s[k])*dzhi[k+1];
                    }
            }
        }
    }

    template<typename TF>
    void add_offset(TF* const restrict prof, const TF offset, const int kstart, const int kend)
    {
        for (int k=kstart; k<kend; ++k)
            prof[k] += offset;
    }
}

template<typename TF>
Force<TF>::Force(Master& masterin, Grid<TF>& gridin, Fields<TF>& fieldsin, Input& inputin) :
    master(masterin), grid(gridin), fields(fieldsin), field3d_operators(masterin, gridin, fieldsin)
{
    std::string swlspres_in = inputin.get_item<std::string>("force", "swlspres", "", "0");
    std::string swls_in     = inputin.get_item<std::string>("force", "swls"    , "", "0");
    std::string swwls_in    = inputin.get_item<std::string>("force", "swwls"   , "", "0");
    std::string swnudge_in  = inputin.get_item<std::string>("force", "swnudge" , "", "0");

    // Set the internal switches and read other required input

    // Large-scale pressure forcing.
    if (swlspres_in == "0")
    {
        swlspres = Large_scale_pressure_type::disabled;
    }
    else if (swlspres_in == "uflux")
    {
        swlspres = Large_scale_pressure_type::fixed_flux;
        uflux = inputin.get_item<TF>("force", "uflux", "");
    }
    else if (swlspres_in == "geo")
    {
        swlspres = Large_scale_pressure_type::geo_wind;
        fc = inputin.get_item<TF>("force", "fc", "");
        tdep_geo.emplace("ug", new Timedep<TF>(master, grid, "u_geo", inputin.get_item<bool>("force", "swtimedep_geo", "", false)));
        tdep_geo.emplace("vg", new Timedep<TF>(master, grid, "v_geo", inputin.get_item<bool>("force", "swtimedep_geo", "", false)));
    }
    else
    {
        throw std::runtime_error("Invalid option for \"swlspres\"");
    }

    // Large-scale tendencies due to advection and other processes.
    if (swls_in == "0")
        swls = Large_scale_tendency_type::disabled;
    else if (swls_in == "1")
    {
        swls = Large_scale_tendency_type::enabled;
        lslist = inputin.get_list<std::string>("force", "lslist", "", std::vector<std::string>());

        if (inputin.get_item<bool>("force", "swtimedep_ls", "", false))
        {
            std::vector<std::string> tdepvars = inputin.get_list<std::string>("force", "timedeplist_ls", "", std::vector<std::string>());
            for (auto& it : tdepvars)
                tdep_ls.emplace(it, new Timedep<TF>(master, grid, it+"_ls", true));
        }
    }
    else
    {
        throw std::runtime_error("Invalid option for \"swls\"");
    }

    // Large-scale subsidence.
    if (swwls_in == "0")
        swwls = Large_scale_subsidence_type::disabled;
    else if (swwls_in == "1")
    {
        swwls = Large_scale_subsidence_type::enabled;
        fields.set_calc_mean_profs(true);
    }
    else
    {
        throw std::runtime_error("Invalid option for \"swwls\"");
    }
    tdep_wls = std::make_unique<Timedep<TF>>(master, grid, "w_ls", inputin.get_item<bool>("force", "swtimedep_wls", "", false));

    // Nudging.
    if (swnudge_in == "0")
        swnudge = Nudging_type::disabled;
    else if (swnudge_in == "1")
    {
        swnudge = Nudging_type::enabled;
        nudgelist       = inputin.get_list<std::string>("force", "nudgelist", "", std::vector<std::string>());
        scalednudgelist = inputin.get_list<std::string>("force", "scalednudgelist", "", std::vector<std::string>());

        if (inputin.get_item<bool>("force", "swtimedep_nudge", "", false))
        {
            std::vector<std::string> tdepvars = inputin.get_list<std::string>("force", "timedeplist_nudge", "", std::vector<std::string>());
            for(auto& it : tdepvars)
                tdep_nudge.emplace(it, new Timedep<TF>(master, grid, it+"_nudge", true));
        }
        fields.set_calc_mean_profs(true);
    }
    else
    {
        throw std::runtime_error("Invalid option for \"swnduge\"");
    }
}

template <typename TF>
Force<TF>::~Force()
{
}

template <typename TF>
void Force<TF>::init()
{
    auto& gd = grid.get_grid_data();

    if (swlspres == Large_scale_pressure_type::geo_wind)
    {
        ug.resize(gd.kcells);
        vg.resize(gd.kcells);
    }

    if (swls == Large_scale_tendency_type::enabled)
    {
        for (auto& it : lslist)
            lsprofs[it] = std::vector<TF>(gd.kcells);
    }
    if (swwls == Large_scale_subsidence_type::enabled)
        wls.resize(gd.kcells);

    if (swnudge == Nudging_type::enabled)
    {
        nudge_factor.resize(gd.kcells);
        for (auto& it : nudgelist)
            nudgeprofs[it] = std::vector<TF>(gd.kcells);

    }
}

template <typename TF>
void Force<TF>::create(Input& inputin, Netcdf_handle& input_nc)
{
    auto& gd = grid.get_grid_data();
    Netcdf_group group_nc = input_nc.get_group("init");

    if (swlspres == Large_scale_pressure_type::geo_wind)
    {

        group_nc.get_variable(ug, "ug", {0}, {gd.ktot});
        group_nc.get_variable(vg, "vg", {0}, {gd.ktot});
        std::rotate(ug.rbegin(), ug.rbegin() + gd.kstart, ug.rend());
        std::rotate(vg.rbegin(), vg.rbegin() + gd.kstart, vg.rend());

        const TF offset = 0;
        for (auto& it : tdep_geo)
<<<<<<< HEAD
            it.second->create_timedep_prof(input_nc);
=======
            it.second->create_timedep_prof(offset);
>>>>>>> 33e06445
    }

    if (swls == Large_scale_tendency_type::enabled)
    {
        // Check whether the fields in the list exist in the prognostic fields.
        for (std::string& it : lslist)
            if (!fields.ap.count(it))
            {
                std::string msg = "field " + it + " in [force][lslist] is illegal";
                throw std::runtime_error(msg);
            }

<<<<<<< HEAD
        // Read the large scale sources, which are the variable names with a "_ls" suffix.
        for (std::string& it : lslist)
        {
            group_nc.get_variable(lsprofs[it], it+"_ls", {0}, {gd.ktot});
            std::rotate(lsprofs[it].rbegin(), lsprofs[it].rbegin() + gd.kstart, lsprofs[it].rend());
        }
=======
        // Read the large scale sources, which are the variable names with a "ls" suffix
        for (auto & it : lslist)
            profs.get_vector(lsprofs[it], it+"ls", gd.kmax, 0, gd.kstart);
>>>>>>> 33e06445

        // Process the time dependent data
        const TF offset = 0;
        for (auto& it : tdep_ls)
<<<<<<< HEAD
            it.second->create_timedep_prof(input_nc);
=======
            it.second->create_timedep_prof(offset);
>>>>>>> 33e06445
    }

    if (swnudge == Nudging_type::enabled)
    {
        // Get profile with nudging factor as function of height
<<<<<<< HEAD
        group_nc.get_variable(nudge_factor, "nudgefac", {0}, {gd.ktot});
        std::rotate(nudge_factor.rbegin(), nudge_factor.rbegin() + gd.kstart, nudge_factor.rend());
=======
        profs.get_vector(nudge_factor, "nudgefac", gd.kmax, 0, gd.kstart);
>>>>>>> 33e06445

        // check whether the fields in the list exist in the prognostic fields
        for (auto & it : nudgelist)
            if (!fields.ap.count(it))
            {
                std::string msg = "field " + it + " in [force][nudgelist] is illegal";
                throw std::runtime_error(msg);
            }

        // Read the nudging profiles, which are the variable names with a "nudge" suffix
        for (auto & it : nudgelist)
        {
<<<<<<< HEAD
            group_nc.get_variable(nudgeprofs[it], it+"_nudge", {0}, {gd.ktot});
            std::rotate(nudgeprofs[it].rbegin(), nudgeprofs[it].rbegin() + gd.kstart, nudgeprofs[it].rend());
=======
            profs.get_vector(nudgeprofs[it], it+"nudge", gd.kmax, 0, gd.kstart);

            // Account for the Galilean transformation
            if (it == "u")
                add_offset(nudgeprofs[it].data(), -grid.utrans, gd.kstart, gd.kend);
            else if (it == "v")
                add_offset(nudgeprofs[it].data(), -grid.vtrans, gd.kstart, gd.kend);
>>>>>>> 33e06445
        }

        // Process the time dependent data
        for (auto& it : tdep_nudge)
<<<<<<< HEAD
            it.second->create_timedep_prof(input_nc);
=======
        {
            // Account for the Galilean transformation
            TF offset;
            if (it.first == "u")
                offset = -grid.utrans;
            else if (it.first == "v")
                offset = -grid.vtrans;
            else
                offset = 0;

            it.second->create_timedep_prof(offset);
        }
>>>>>>> 33e06445
    }

    // Get the large scale vertical velocity from the input
    if (swwls == Large_scale_subsidence_type::enabled)
    {
<<<<<<< HEAD
        group_nc.get_variable(wls, "w_ls", {0}, {gd.ktot});
        std::rotate(wls.rbegin(), wls.rbegin() + gd.kstart, wls.rend());
        tdep_wls->create_timedep_prof(input_nc);
=======
        profs.get_vector(wls,"wls", gd.kmax, 0, gd.kstart);

        const TF offset = 0;
        tdep_wls->create_timedep_prof(offset);
>>>>>>> 33e06445
    }
}

#ifndef USECUDA
template <typename TF>
void Force<TF>::exec(double dt)
{
    auto& gd = grid.get_grid_data();

    if (swlspres == Large_scale_pressure_type::fixed_flux)
    {
        const TF u_mean  = field3d_operators.calc_mean(fields.ap.at("u")->fld.data());
        const TF ut_mean = field3d_operators.calc_mean(fields.at.at("u")->fld.data());

        enforce_fixed_flux<TF>(
                fields.at.at("u")->fld.data(), uflux, u_mean, ut_mean, grid.utrans, dt,
                gd.istart, gd.iend, gd.jstart, gd.jend, gd.kstart, gd.kend, gd.icells, gd.ijcells);
    }

    else if (swlspres == Large_scale_pressure_type::geo_wind)
    {
        if (grid.get_spatial_order() == Grid_order::Second)
            calc_coriolis_2nd<TF>(fields.mt.at("u")->fld.data(), fields.mt.at("v")->fld.data(),
            fields.mp.at("u")->fld.data(), fields.mp.at("v")->fld.data(), ug.data(), vg.data(), fc,
            grid.utrans, grid.vtrans,
            gd.istart, gd.iend, gd.jstart, gd.jend, gd.kstart, gd.kend,
            gd.icells, gd.ijcells);

        else if (grid.get_spatial_order() == Grid_order::Fourth)
            calc_coriolis_4th<TF>(fields.mt.at("u")->fld.data(), fields.mt.at("v")->fld.data(),
            fields.mp.at("u")->fld.data(), fields.mp.at("v")->fld.data(), ug.data(), vg.data(), fc,
            grid.utrans, grid.vtrans,
            gd.istart, gd.iend, gd.jstart, gd.jend, gd.kstart, gd.kend,
            gd.icells, gd.ijcells);
    }

    if (swls == Large_scale_tendency_type::enabled)
    {
        for (auto& it : lslist)
            calc_large_scale_source<TF>(
                    fields.at.at(it)->fld.data(), lsprofs.at(it).data(),
                    gd.istart, gd.iend, gd.jstart, gd.jend, gd.kstart, gd.kend,
                    gd.icells, gd.ijcells);
    }

    if (swwls == Large_scale_subsidence_type::enabled)
    {
        for (auto& it : fields.st)
            advec_wls_2nd<TF>(
                    fields.st.at(it.first)->fld.data(), fields.sp.at(it.first)->fld_mean.data(), wls.data(), gd.dzhi.data(),
                    gd.istart, gd.iend, gd.jstart, gd.jend, gd.kstart, gd.kend,
                    gd.icells, gd.ijcells);
    }

    if (swnudge == Nudging_type::enabled)
    {
        for (auto& it : nudgelist)
        {
            auto it1 = std::find(scalednudgelist.begin(), scalednudgelist.end(), it);
            if (it1 != scalednudgelist.end())
            {
                const int kinv = calc_zi(fields.sp.at("thl")->fld_mean.data(), gd.kstart, gd.kend, 1);
                rescale_nudgeprof(nudgeprofs.at(it).data(), kinv, gd.kstart, gd.kend);
            }

            calc_nudging_tendency<TF>(
                    fields.at.at(it)->fld.data(), fields.ap.at(it)->fld_mean.data(),
                    nudgeprofs.at(it).data(), nudge_factor.data(),
                    gd.istart, gd.iend, gd.jstart, gd.jend, gd.kstart, gd.kend,
                    gd.icells, gd.ijcells);
        }
    }
}
#endif

#ifndef USECUDA
template <typename TF>
void Force<TF>::update_time_dependent(Timeloop<TF>& timeloop)
{
    if (swls == Large_scale_tendency_type::enabled)
    {
        for (auto& it : tdep_ls)
            it.second->update_time_dependent_prof(lsprofs.at(it.first),timeloop);
    }

    if (swnudge == Nudging_type::enabled)
    {
        for (auto& it : tdep_nudge)
            it.second->update_time_dependent_prof(nudgeprofs.at(it.first),timeloop);
    }

    if (swlspres == Large_scale_pressure_type::geo_wind)
    {
        tdep_geo.at("ug")->update_time_dependent_prof(ug, timeloop);
        tdep_geo.at("vg")->update_time_dependent_prof(vg, timeloop);
    }

    if (swwls == Large_scale_subsidence_type::enabled)
        tdep_wls->update_time_dependent_prof(wls, timeloop);
}
#endif

template class Force<double>;
template class Force<float>;<|MERGE_RESOLUTION|>--- conflicted
+++ resolved
@@ -384,11 +384,7 @@
 
         const TF offset = 0;
         for (auto& it : tdep_geo)
-<<<<<<< HEAD
-            it.second->create_timedep_prof(input_nc);
-=======
-            it.second->create_timedep_prof(offset);
->>>>>>> 33e06445
+            it.second->create_timedep_prof(input_nc, offset);
     }
 
     if (swls == Large_scale_tendency_type::enabled)
@@ -401,41 +397,27 @@
                 throw std::runtime_error(msg);
             }
 
-<<<<<<< HEAD
         // Read the large scale sources, which are the variable names with a "_ls" suffix.
         for (std::string& it : lslist)
         {
             group_nc.get_variable(lsprofs[it], it+"_ls", {0}, {gd.ktot});
             std::rotate(lsprofs[it].rbegin(), lsprofs[it].rbegin() + gd.kstart, lsprofs[it].rend());
         }
-=======
-        // Read the large scale sources, which are the variable names with a "ls" suffix
-        for (auto & it : lslist)
-            profs.get_vector(lsprofs[it], it+"ls", gd.kmax, 0, gd.kstart);
->>>>>>> 33e06445
 
         // Process the time dependent data
         const TF offset = 0;
         for (auto& it : tdep_ls)
-<<<<<<< HEAD
-            it.second->create_timedep_prof(input_nc);
-=======
-            it.second->create_timedep_prof(offset);
->>>>>>> 33e06445
+            it.second->create_timedep_prof(input_nc, offset);
     }
 
     if (swnudge == Nudging_type::enabled)
     {
         // Get profile with nudging factor as function of height
-<<<<<<< HEAD
         group_nc.get_variable(nudge_factor, "nudgefac", {0}, {gd.ktot});
         std::rotate(nudge_factor.rbegin(), nudge_factor.rbegin() + gd.kstart, nudge_factor.rend());
-=======
-        profs.get_vector(nudge_factor, "nudgefac", gd.kmax, 0, gd.kstart);
->>>>>>> 33e06445
 
         // check whether the fields in the list exist in the prognostic fields
-        for (auto & it : nudgelist)
+        for (auto& it : nudgelist)
             if (!fields.ap.count(it))
             {
                 std::string msg = "field " + it + " in [force][nudgelist] is illegal";
@@ -443,27 +425,20 @@
             }
 
         // Read the nudging profiles, which are the variable names with a "nudge" suffix
-        for (auto & it : nudgelist)
-        {
-<<<<<<< HEAD
+        for (auto& it : nudgelist)
+        {
             group_nc.get_variable(nudgeprofs[it], it+"_nudge", {0}, {gd.ktot});
             std::rotate(nudgeprofs[it].rbegin(), nudgeprofs[it].rbegin() + gd.kstart, nudgeprofs[it].rend());
-=======
-            profs.get_vector(nudgeprofs[it], it+"nudge", gd.kmax, 0, gd.kstart);
 
             // Account for the Galilean transformation
             if (it == "u")
                 add_offset(nudgeprofs[it].data(), -grid.utrans, gd.kstart, gd.kend);
             else if (it == "v")
                 add_offset(nudgeprofs[it].data(), -grid.vtrans, gd.kstart, gd.kend);
->>>>>>> 33e06445
         }
 
         // Process the time dependent data
         for (auto& it : tdep_nudge)
-<<<<<<< HEAD
-            it.second->create_timedep_prof(input_nc);
-=======
         {
             // Account for the Galilean transformation
             TF offset;
@@ -474,24 +449,18 @@
             else
                 offset = 0;
 
-            it.second->create_timedep_prof(offset);
-        }
->>>>>>> 33e06445
+            it.second->create_timedep_prof(input_nc, offset);
+        }
     }
 
     // Get the large scale vertical velocity from the input
     if (swwls == Large_scale_subsidence_type::enabled)
     {
-<<<<<<< HEAD
         group_nc.get_variable(wls, "w_ls", {0}, {gd.ktot});
         std::rotate(wls.rbegin(), wls.rbegin() + gd.kstart, wls.rend());
-        tdep_wls->create_timedep_prof(input_nc);
-=======
-        profs.get_vector(wls,"wls", gd.kmax, 0, gd.kstart);
 
         const TF offset = 0;
-        tdep_wls->create_timedep_prof(offset);
->>>>>>> 33e06445
+        tdep_wls->create_timedep_prof(input_nc, offset);
     }
 }
 
