--- conflicted
+++ resolved
@@ -506,15 +506,7 @@
     grid->getMax(&cfl); 
     cfl = cfl*dt;
 
-<<<<<<< HEAD
-  cfl = grid->get_max_g(&fields->atmp["tmp1"]->data_g[offs], fields->atmp["tmp2"]->data_g); 
-  grid->get_max(&cfl); 
-  cfl = cfl*dt;
-
-  return cfl;
-=======
     return cfl;
->>>>>>> 6460e74e
 }
 
 void Advec_4::exec()
