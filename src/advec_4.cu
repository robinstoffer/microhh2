/*
 * MicroHH
 * Copyright (c) 2011-2014 Chiel van Heerwaarden
 * Copyright (c) 2011-2014 Thijs Heus
 * Copyright (c)      2014 Bart van Stratum
 *
 * This file is part of MicroHH
 *
 * MicroHH is free software: you can redistribute it and/or modify
 * it under the terms of the GNU General Public License as published by
 * the Free Software Foundation, either version 3 of the License, or
 * (at your option) any later version.

 * MicroHH is distributed in the hope that it will be useful,
 * but WITHOUT ANY WARRANTY; without even the implied warranty of
 * MERCHANTABILITY or FITNESS FOR A PARTICULAR PURPOSE.  See the
 * GNU General Public License for more details.

 * You should have received a copy of the GNU General Public License
 * along with MicroHH.  If not, see <http://www.gnu.org/licenses/>.
 */

#include "advec_4.h"
#include "grid.h"
#include "fields.h"
#include "defines.h"
#include "fd.h"

#include <thrust/device_vector.h>
#include <thrust/extrema.h>
#include <thrust/device_ptr.h>

using namespace fd::o4;

__global__ void advec_4_advecu(double * __restrict__ ut, double * __restrict__ u, 
                               double * __restrict__ v, double * __restrict__ w,
                               double * __restrict__ dzi4, double dxi, double dyi, 
                               int jj, int kk,
                               int istart, int jstart, int kstart,
                               int iend,   int jend,   int kend)
{
  int i = blockIdx.x*blockDim.x + threadIdx.x + istart;
  int j = blockIdx.y*blockDim.y + threadIdx.y + jstart;
  int k = blockIdx.z + kstart;

  int ii1 = 1;
  int ii2 = 2;
  int ii3 = 3;
  int jj1 = 1*jj;
  int jj2 = 2*jj;
  int jj3 = 3*jj;
  int kk1 = 1*kk;
  int kk2 = 2*kk;
  int kk3 = 3*kk;

  if(i < iend && j < jend && k < kend)
  {
    int ijk = i + j*jj + k*kk;

    if(k == kstart)
    {
      ut[ijk] -= ( cg0*((ci0*u[ijk-ii3] + ci1*u[ijk-ii2] + ci2*u[ijk-ii1] + ci3*u[ijk    ]) * (ci0*u[ijk-ii3] + ci1*u[ijk-ii2] + ci2*u[ijk-ii1] + ci3*u[ijk    ]))
                 + cg1*((ci0*u[ijk-ii2] + ci1*u[ijk-ii1] + ci2*u[ijk    ] + ci3*u[ijk+ii1]) * (ci0*u[ijk-ii2] + ci1*u[ijk-ii1] + ci2*u[ijk    ] + ci3*u[ijk+ii1]))
                 + cg2*((ci0*u[ijk-ii1] + ci1*u[ijk    ] + ci2*u[ijk+ii1] + ci3*u[ijk+ii2]) * (ci0*u[ijk-ii1] + ci1*u[ijk    ] + ci2*u[ijk+ii1] + ci3*u[ijk+ii2]))
                 + cg3*((ci0*u[ijk    ] + ci1*u[ijk+ii1] + ci2*u[ijk+ii2] + ci3*u[ijk+ii3]) * (ci0*u[ijk    ] + ci1*u[ijk+ii1] + ci2*u[ijk+ii2] + ci3*u[ijk+ii3])) ) * cgi*dxi;

      ut[ijk] -= ( cg0*((ci0*v[ijk-ii2-jj1] + ci1*v[ijk-ii1-jj1] + ci2*v[ijk-jj1] + ci3*v[ijk+ii1-jj1]) * (ci0*u[ijk-jj3] + ci1*u[ijk-jj2] + ci2*u[ijk-jj1] + ci3*u[ijk    ]))
                 + cg1*((ci0*v[ijk-ii2    ] + ci1*v[ijk-ii1    ] + ci2*v[ijk    ] + ci3*v[ijk+ii1    ]) * (ci0*u[ijk-jj2] + ci1*u[ijk-jj1] + ci2*u[ijk    ] + ci3*u[ijk+jj1]))
                 + cg2*((ci0*v[ijk-ii2+jj1] + ci1*v[ijk-ii1+jj1] + ci2*v[ijk+jj1] + ci3*v[ijk+ii1+jj1]) * (ci0*u[ijk-jj1] + ci1*u[ijk    ] + ci2*u[ijk+jj1] + ci3*u[ijk+jj2]))
                 + cg3*((ci0*v[ijk-ii2+jj2] + ci1*v[ijk-ii1+jj2] + ci2*v[ijk+jj2] + ci3*v[ijk+ii1+jj2]) * (ci0*u[ijk    ] + ci1*u[ijk+jj1] + ci2*u[ijk+jj2] + ci3*u[ijk+jj3])) ) * cgi*dyi;

      ut[ijk] -= ( cg0*((ci0*w[ijk-ii2-kk1] + ci1*w[ijk-ii1-kk1] + ci2*w[ijk-kk1] + ci3*w[ijk+ii1-kk1]) * (bi0*u[ijk-kk2] + bi1*u[ijk-kk1] + bi2*u[ijk    ] + bi3*u[ijk+kk1]))
                 + cg1*((ci0*w[ijk-ii2    ] + ci1*w[ijk-ii1    ] + ci2*w[ijk    ] + ci3*w[ijk+ii1    ]) * (ci0*u[ijk-kk2] + ci1*u[ijk-kk1] + ci2*u[ijk    ] + ci3*u[ijk+kk1]))
                 + cg2*((ci0*w[ijk-ii2+kk1] + ci1*w[ijk-ii1+kk1] + ci2*w[ijk+kk1] + ci3*w[ijk+ii1+kk1]) * (ci0*u[ijk-kk1] + ci1*u[ijk    ] + ci2*u[ijk+kk1] + ci3*u[ijk+kk2]))
                 + cg3*((ci0*w[ijk-ii2+kk2] + ci1*w[ijk-ii1+kk2] + ci2*w[ijk+kk2] + ci3*w[ijk+ii1+kk2]) * (ci0*u[ijk    ] + ci1*u[ijk+kk1] + ci2*u[ijk+kk2] + ci3*u[ijk+kk3])) )
                 * dzi4[k];
    }
    else if(k == kend-1)
    {
      ut[ijk] -= ( cg0*((ci0*u[ijk-ii3] + ci1*u[ijk-ii2] + ci2*u[ijk-ii1] + ci3*u[ijk    ]) * (ci0*u[ijk-ii3] + ci1*u[ijk-ii2] + ci2*u[ijk-ii1] + ci3*u[ijk    ]))
                 + cg1*((ci0*u[ijk-ii2] + ci1*u[ijk-ii1] + ci2*u[ijk    ] + ci3*u[ijk+ii1]) * (ci0*u[ijk-ii2] + ci1*u[ijk-ii1] + ci2*u[ijk    ] + ci3*u[ijk+ii1]))
                 + cg2*((ci0*u[ijk-ii1] + ci1*u[ijk    ] + ci2*u[ijk+ii1] + ci3*u[ijk+ii2]) * (ci0*u[ijk-ii1] + ci1*u[ijk    ] + ci2*u[ijk+ii1] + ci3*u[ijk+ii2]))
                 + cg3*((ci0*u[ijk    ] + ci1*u[ijk+ii1] + ci2*u[ijk+ii2] + ci3*u[ijk+ii3]) * (ci0*u[ijk    ] + ci1*u[ijk+ii1] + ci2*u[ijk+ii2] + ci3*u[ijk+ii3])) ) * cgi*dxi;

      ut[ijk] -= ( cg0*((ci0*v[ijk-ii2-jj1] + ci1*v[ijk-ii1-jj1] + ci2*v[ijk-jj1] + ci3*v[ijk+ii1-jj1]) * (ci0*u[ijk-jj3] + ci1*u[ijk-jj2] + ci2*u[ijk-jj1] + ci3*u[ijk    ]))
                 + cg1*((ci0*v[ijk-ii2    ] + ci1*v[ijk-ii1    ] + ci2*v[ijk    ] + ci3*v[ijk+ii1    ]) * (ci0*u[ijk-jj2] + ci1*u[ijk-jj1] + ci2*u[ijk    ] + ci3*u[ijk+jj1]))
                 + cg2*((ci0*v[ijk-ii2+jj1] + ci1*v[ijk-ii1+jj1] + ci2*v[ijk+jj1] + ci3*v[ijk+ii1+jj1]) * (ci0*u[ijk-jj1] + ci1*u[ijk    ] + ci2*u[ijk+jj1] + ci3*u[ijk+jj2]))
                 + cg3*((ci0*v[ijk-ii2+jj2] + ci1*v[ijk-ii1+jj2] + ci2*v[ijk+jj2] + ci3*v[ijk+ii1+jj2]) * (ci0*u[ijk    ] + ci1*u[ijk+jj1] + ci2*u[ijk+jj2] + ci3*u[ijk+jj3])) ) * cgi*dyi;

      ut[ijk] -= ( cg0*((ci0*w[ijk-ii2-kk1] + ci1*w[ijk-ii1-kk1] + ci2*w[ijk-kk1] + ci3*w[ijk+ii1-kk1]) * (ci0*u[ijk-kk3] + ci1*u[ijk-kk2] + ci2*u[ijk-kk1] + ci3*u[ijk    ]))
                 + cg1*((ci0*w[ijk-ii2    ] + ci1*w[ijk-ii1    ] + ci2*w[ijk    ] + ci3*w[ijk+ii1    ]) * (ci0*u[ijk-kk2] + ci1*u[ijk-kk1] + ci2*u[ijk    ] + ci3*u[ijk+kk1]))
                 + cg2*((ci0*w[ijk-ii2+kk1] + ci1*w[ijk-ii1+kk1] + ci2*w[ijk+kk1] + ci3*w[ijk+ii1+kk1]) * (ci0*u[ijk-kk1] + ci1*u[ijk    ] + ci2*u[ijk+kk1] + ci3*u[ijk+kk2]))
                 + cg3*((ci0*w[ijk-ii2+kk2] + ci1*w[ijk-ii1+kk2] + ci2*w[ijk+kk2] + ci3*w[ijk+ii1+kk2]) * (ti0*u[ijk-kk1] + ti1*u[ijk    ] + ti2*u[ijk+kk1] + ti3*u[ijk+kk2])) )
                 * dzi4[k];
    }
    else
    {
      ut[ijk] -= ( cg0*((ci0*u[ijk-ii3] + ci1*u[ijk-ii2] + ci2*u[ijk-ii1] + ci3*u[ijk    ]) * (ci0*u[ijk-ii3] + ci1*u[ijk-ii2] + ci2*u[ijk-ii1] + ci3*u[ijk    ]))
                 + cg1*((ci0*u[ijk-ii2] + ci1*u[ijk-ii1] + ci2*u[ijk    ] + ci3*u[ijk+ii1]) * (ci0*u[ijk-ii2] + ci1*u[ijk-ii1] + ci2*u[ijk    ] + ci3*u[ijk+ii1]))
                 + cg2*((ci0*u[ijk-ii1] + ci1*u[ijk    ] + ci2*u[ijk+ii1] + ci3*u[ijk+ii2]) * (ci0*u[ijk-ii1] + ci1*u[ijk    ] + ci2*u[ijk+ii1] + ci3*u[ijk+ii2]))
                 + cg3*((ci0*u[ijk    ] + ci1*u[ijk+ii1] + ci2*u[ijk+ii2] + ci3*u[ijk+ii3]) * (ci0*u[ijk    ] + ci1*u[ijk+ii1] + ci2*u[ijk+ii2] + ci3*u[ijk+ii3])) ) * cgi*dxi;

      ut[ijk] -= ( cg0*((ci0*v[ijk-ii2-jj1] + ci1*v[ijk-ii1-jj1] + ci2*v[ijk-jj1] + ci3*v[ijk+ii1-jj1]) * (ci0*u[ijk-jj3] + ci1*u[ijk-jj2] + ci2*u[ijk-jj1] + ci3*u[ijk    ]))
                 + cg1*((ci0*v[ijk-ii2    ] + ci1*v[ijk-ii1    ] + ci2*v[ijk    ] + ci3*v[ijk+ii1    ]) * (ci0*u[ijk-jj2] + ci1*u[ijk-jj1] + ci2*u[ijk    ] + ci3*u[ijk+jj1]))
                 + cg2*((ci0*v[ijk-ii2+jj1] + ci1*v[ijk-ii1+jj1] + ci2*v[ijk+jj1] + ci3*v[ijk+ii1+jj1]) * (ci0*u[ijk-jj1] + ci1*u[ijk    ] + ci2*u[ijk+jj1] + ci3*u[ijk+jj2]))
                 + cg3*((ci0*v[ijk-ii2+jj2] + ci1*v[ijk-ii1+jj2] + ci2*v[ijk+jj2] + ci3*v[ijk+ii1+jj2]) * (ci0*u[ijk    ] + ci1*u[ijk+jj1] + ci2*u[ijk+jj2] + ci3*u[ijk+jj3])) ) * cgi*dyi;

      ut[ijk] -= ( cg0*((ci0*w[ijk-ii2-kk1] + ci1*w[ijk-ii1-kk1] + ci2*w[ijk-kk1] + ci3*w[ijk+ii1-kk1]) * (ci0*u[ijk-kk3] + ci1*u[ijk-kk2] + ci2*u[ijk-kk1] + ci3*u[ijk    ]))
                 + cg1*((ci0*w[ijk-ii2    ] + ci1*w[ijk-ii1    ] + ci2*w[ijk    ] + ci3*w[ijk+ii1    ]) * (ci0*u[ijk-kk2] + ci1*u[ijk-kk1] + ci2*u[ijk    ] + ci3*u[ijk+kk1]))
                 + cg2*((ci0*w[ijk-ii2+kk1] + ci1*w[ijk-ii1+kk1] + ci2*w[ijk+kk1] + ci3*w[ijk+ii1+kk1]) * (ci0*u[ijk-kk1] + ci1*u[ijk    ] + ci2*u[ijk+kk1] + ci3*u[ijk+kk2]))
                 + cg3*((ci0*w[ijk-ii2+kk2] + ci1*w[ijk-ii1+kk2] + ci2*w[ijk+kk2] + ci3*w[ijk+ii1+kk2]) * (ci0*u[ijk    ] + ci1*u[ijk+kk1] + ci2*u[ijk+kk2] + ci3*u[ijk+kk3])) )
                 * dzi4[k];
    }
  }
}

__global__ void advec_4_advecv(double * __restrict__ vt, double * __restrict__ u, 
                               double * __restrict__ v, double * __restrict__ w,
                               double * __restrict__ dzi4, double dxi, double dyi, 
                               int jj, int kk,
                               int istart, int jstart, int kstart,
                               int iend,   int jend,   int kend)
{
  int i = blockIdx.x*blockDim.x + threadIdx.x + istart;
  int j = blockIdx.y*blockDim.y + threadIdx.y + jstart;
  int k = blockIdx.z + kstart;

  int ii1 = 1;
  int ii2 = 2;
  int ii3 = 3;
  int jj1 = 1*jj;
  int jj2 = 2*jj;
  int jj3 = 3*jj;
  int kk1 = 1*kk;
  int kk2 = 2*kk;
  int kk3 = 3*kk;

  if(i < iend && j < jend && k < kend)
  {
    int ijk = i + j*jj + k*kk;
    if(k == kstart)
    {
      vt[ijk] -= ( cg0*((ci0*u[ijk-ii1-jj2] + ci1*u[ijk-ii1-jj1] + ci2*u[ijk-ii1] + ci3*u[ijk-ii1+jj1]) * (ci0*v[ijk-ii3] + ci1*v[ijk-ii2] + ci2*v[ijk-ii1] + ci3*v[ijk    ]))
                 + cg1*((ci0*u[ijk    -jj2] + ci1*u[ijk    -jj1] + ci2*u[ijk    ] + ci3*u[ijk    +jj1]) * (ci0*v[ijk-ii2] + ci1*v[ijk-ii1] + ci2*v[ijk    ] + ci3*v[ijk+ii1]))
                 + cg2*((ci0*u[ijk+ii1-jj2] + ci1*u[ijk+ii1-jj1] + ci2*u[ijk+ii1] + ci3*u[ijk+ii1+jj1]) * (ci0*v[ijk-ii1] + ci1*v[ijk    ] + ci2*v[ijk+ii1] + ci3*v[ijk+ii2]))
                 + cg3*((ci0*u[ijk+ii2-jj2] + ci1*u[ijk+ii2-jj1] + ci2*u[ijk+ii2] + ci3*u[ijk+ii2+jj1]) * (ci0*v[ijk    ] + ci1*v[ijk+ii1] + ci2*v[ijk+ii2] + ci3*v[ijk+ii3])) ) * cgi*dxi;

      vt[ijk] -= ( cg0*((ci0*v[ijk-jj3] + ci1*v[ijk-jj2] + ci2*v[ijk-jj1] + ci3*v[ijk    ]) * (ci0*v[ijk-jj3] + ci1*v[ijk-jj2] + ci2*v[ijk-jj1] + ci3*v[ijk    ]))
                 + cg1*((ci0*v[ijk-jj2] + ci1*v[ijk-jj1] + ci2*v[ijk    ] + ci3*v[ijk+jj1]) * (ci0*v[ijk-jj2] + ci1*v[ijk-jj1] + ci2*v[ijk    ] + ci3*v[ijk+jj1]))
                 + cg2*((ci0*v[ijk-jj1] + ci1*v[ijk    ] + ci2*v[ijk+jj1] + ci3*v[ijk+jj2]) * (ci0*v[ijk-jj1] + ci1*v[ijk    ] + ci2*v[ijk+jj1] + ci3*v[ijk+jj2]))
                 + cg3*((ci0*v[ijk    ] + ci1*v[ijk+jj1] + ci2*v[ijk+jj2] + ci3*v[ijk+jj3]) * (ci0*v[ijk    ] + ci1*v[ijk+jj1] + ci2*v[ijk+jj2] + ci3*v[ijk+jj3])) ) * cgi*dyi;

      vt[ijk] -= ( cg0*((ci0*w[ijk-jj2-kk1] + ci1*w[ijk-jj1-kk1] + ci2*w[ijk-kk1] + ci3*w[ijk+jj1-kk1]) * (bi0*v[ijk-kk2] + bi1*v[ijk-kk1] + bi2*v[ijk    ] + bi3*v[ijk+kk1]))
                 + cg1*((ci0*w[ijk-jj2    ] + ci1*w[ijk-jj1    ] + ci2*w[ijk    ] + ci3*w[ijk+jj1    ]) * (ci0*v[ijk-kk2] + ci1*v[ijk-kk1] + ci2*v[ijk    ] + ci3*v[ijk+kk1]))
                 + cg2*((ci0*w[ijk-jj2+kk1] + ci1*w[ijk-jj1+kk1] + ci2*w[ijk+kk1] + ci3*w[ijk+jj1+kk1]) * (ci0*v[ijk-kk1] + ci1*v[ijk    ] + ci2*v[ijk+kk1] + ci3*v[ijk+kk2]))
                 + cg3*((ci0*w[ijk-jj2+kk2] + ci1*w[ijk-jj1+kk2] + ci2*w[ijk+kk2] + ci3*w[ijk+jj1+kk2]) * (ci0*v[ijk    ] + ci1*v[ijk+kk1] + ci2*v[ijk+kk2] + ci3*v[ijk+kk3])) )
                 * dzi4[k];
    }
    else if(k == kend-1)
    {
      vt[ijk] -= ( cg0*((ci0*u[ijk-ii1-jj2] + ci1*u[ijk-ii1-jj1] + ci2*u[ijk-ii1] + ci3*u[ijk-ii1+jj1]) * (ci0*v[ijk-ii3] + ci1*v[ijk-ii2] + ci2*v[ijk-ii1] + ci3*v[ijk    ]))
                 + cg1*((ci0*u[ijk    -jj2] + ci1*u[ijk    -jj1] + ci2*u[ijk    ] + ci3*u[ijk    +jj1]) * (ci0*v[ijk-ii2] + ci1*v[ijk-ii1] + ci2*v[ijk    ] + ci3*v[ijk+ii1]))
                 + cg2*((ci0*u[ijk+ii1-jj2] + ci1*u[ijk+ii1-jj1] + ci2*u[ijk+ii1] + ci3*u[ijk+ii1+jj1]) * (ci0*v[ijk-ii1] + ci1*v[ijk    ] + ci2*v[ijk+ii1] + ci3*v[ijk+ii2]))
                 + cg3*((ci0*u[ijk+ii2-jj2] + ci1*u[ijk+ii2-jj1] + ci2*u[ijk+ii2] + ci3*u[ijk+ii2+jj1]) * (ci0*v[ijk    ] + ci1*v[ijk+ii1] + ci2*v[ijk+ii2] + ci3*v[ijk+ii3])) ) * cgi*dxi;

      vt[ijk] -= ( cg0*((ci0*v[ijk-jj3] + ci1*v[ijk-jj2] + ci2*v[ijk-jj1] + ci3*v[ijk    ]) * (ci0*v[ijk-jj3] + ci1*v[ijk-jj2] + ci2*v[ijk-jj1] + ci3*v[ijk    ]))
                 + cg1*((ci0*v[ijk-jj2] + ci1*v[ijk-jj1] + ci2*v[ijk    ] + ci3*v[ijk+jj1]) * (ci0*v[ijk-jj2] + ci1*v[ijk-jj1] + ci2*v[ijk    ] + ci3*v[ijk+jj1]))
                 + cg2*((ci0*v[ijk-jj1] + ci1*v[ijk    ] + ci2*v[ijk+jj1] + ci3*v[ijk+jj2]) * (ci0*v[ijk-jj1] + ci1*v[ijk    ] + ci2*v[ijk+jj1] + ci3*v[ijk+jj2]))
                 + cg3*((ci0*v[ijk    ] + ci1*v[ijk+jj1] + ci2*v[ijk+jj2] + ci3*v[ijk+jj3]) * (ci0*v[ijk    ] + ci1*v[ijk+jj1] + ci2*v[ijk+jj2] + ci3*v[ijk+jj3])) ) * cgi*dyi;

      vt[ijk] -= ( cg0*((ci0*w[ijk-jj2-kk1] + ci1*w[ijk-jj1-kk1] + ci2*w[ijk-kk1] + ci3*w[ijk+jj1-kk1]) * (ci0*v[ijk-kk3] + ci1*v[ijk-kk2] + ci2*v[ijk-kk1] + ci3*v[ijk    ]))
                 + cg1*((ci0*w[ijk-jj2    ] + ci1*w[ijk-jj1    ] + ci2*w[ijk    ] + ci3*w[ijk+jj1    ]) * (ci0*v[ijk-kk2] + ci1*v[ijk-kk1] + ci2*v[ijk    ] + ci3*v[ijk+kk1]))
                 + cg2*((ci0*w[ijk-jj2+kk1] + ci1*w[ijk-jj1+kk1] + ci2*w[ijk+kk1] + ci3*w[ijk+jj1+kk1]) * (ci0*v[ijk-kk1] + ci1*v[ijk    ] + ci2*v[ijk+kk1] + ci3*v[ijk+kk2]))
                 + cg3*((ci0*w[ijk-jj2+kk2] + ci1*w[ijk-jj1+kk2] + ci2*w[ijk+kk2] + ci3*w[ijk+jj1+kk2]) * (ti0*v[ijk-kk1] + ti1*v[ijk    ] + ti2*v[ijk+kk1] + ti3*v[ijk+kk2])) )
                 * dzi4[k];
    }
    else
    {
      vt[ijk] -= ( cg0*((ci0*u[ijk-ii1-jj2] + ci1*u[ijk-ii1-jj1] + ci2*u[ijk-ii1] + ci3*u[ijk-ii1+jj1]) * (ci0*v[ijk-ii3] + ci1*v[ijk-ii2] + ci2*v[ijk-ii1] + ci3*v[ijk    ]))
                 + cg1*((ci0*u[ijk    -jj2] + ci1*u[ijk    -jj1] + ci2*u[ijk    ] + ci3*u[ijk    +jj1]) * (ci0*v[ijk-ii2] + ci1*v[ijk-ii1] + ci2*v[ijk    ] + ci3*v[ijk+ii1]))
                 + cg2*((ci0*u[ijk+ii1-jj2] + ci1*u[ijk+ii1-jj1] + ci2*u[ijk+ii1] + ci3*u[ijk+ii1+jj1]) * (ci0*v[ijk-ii1] + ci1*v[ijk    ] + ci2*v[ijk+ii1] + ci3*v[ijk+ii2]))
                 + cg3*((ci0*u[ijk+ii2-jj2] + ci1*u[ijk+ii2-jj1] + ci2*u[ijk+ii2] + ci3*u[ijk+ii2+jj1]) * (ci0*v[ijk    ] + ci1*v[ijk+ii1] + ci2*v[ijk+ii2] + ci3*v[ijk+ii3])) ) * cgi*dxi;

      vt[ijk] -= ( cg0*((ci0*v[ijk-jj3] + ci1*v[ijk-jj2] + ci2*v[ijk-jj1] + ci3*v[ijk    ]) * (ci0*v[ijk-jj3] + ci1*v[ijk-jj2] + ci2*v[ijk-jj1] + ci3*v[ijk    ]))
                 + cg1*((ci0*v[ijk-jj2] + ci1*v[ijk-jj1] + ci2*v[ijk    ] + ci3*v[ijk+jj1]) * (ci0*v[ijk-jj2] + ci1*v[ijk-jj1] + ci2*v[ijk    ] + ci3*v[ijk+jj1]))
                 + cg2*((ci0*v[ijk-jj1] + ci1*v[ijk    ] + ci2*v[ijk+jj1] + ci3*v[ijk+jj2]) * (ci0*v[ijk-jj1] + ci1*v[ijk    ] + ci2*v[ijk+jj1] + ci3*v[ijk+jj2]))
                 + cg3*((ci0*v[ijk    ] + ci1*v[ijk+jj1] + ci2*v[ijk+jj2] + ci3*v[ijk+jj3]) * (ci0*v[ijk    ] + ci1*v[ijk+jj1] + ci2*v[ijk+jj2] + ci3*v[ijk+jj3])) ) * cgi*dyi;

      vt[ijk] -= ( cg0*((ci0*w[ijk-jj2-kk1] + ci1*w[ijk-jj1-kk1] + ci2*w[ijk-kk1] + ci3*w[ijk+jj1-kk1]) * (ci0*v[ijk-kk3] + ci1*v[ijk-kk2] + ci2*v[ijk-kk1] + ci3*v[ijk    ]))
                 + cg1*((ci0*w[ijk-jj2    ] + ci1*w[ijk-jj1    ] + ci2*w[ijk    ] + ci3*w[ijk+jj1    ]) * (ci0*v[ijk-kk2] + ci1*v[ijk-kk1] + ci2*v[ijk    ] + ci3*v[ijk+kk1]))
                 + cg2*((ci0*w[ijk-jj2+kk1] + ci1*w[ijk-jj1+kk1] + ci2*w[ijk+kk1] + ci3*w[ijk+jj1+kk1]) * (ci0*v[ijk-kk1] + ci1*v[ijk    ] + ci2*v[ijk+kk1] + ci3*v[ijk+kk2]))
                 + cg3*((ci0*w[ijk-jj2+kk2] + ci1*w[ijk-jj1+kk2] + ci2*w[ijk+kk2] + ci3*w[ijk+jj1+kk2]) * (ci0*v[ijk    ] + ci1*v[ijk+kk1] + ci2*v[ijk+kk2] + ci3*v[ijk+kk3])) )
                 * dzi4[k];
    }
  }
}

__global__ void advec_4_advecw(double * __restrict__ wt, double * __restrict__ u, 
                               double * __restrict__ v, double * __restrict__ w,
                               double * __restrict__ dzhi4, double dxi, double dyi, 
                               int jj, int kk, int istart,
                               int jstart, int kstart,
                               int iend,   int jend,   int kend)
{
  int i = blockIdx.x*blockDim.x + threadIdx.x + istart;
  int j = blockIdx.y*blockDim.y + threadIdx.y + jstart;
  int k = blockIdx.z + kstart + 1;

  int ii1 = 1;
  int ii2 = 2;
  int ii3 = 3;
  int jj1 = 1*jj;
  int jj2 = 2*jj;
  int jj3 = 3*jj;
  int kk1 = 1*kk;
  int kk2 = 2*kk;
  int kk3 = 3*kk;

  if(i < iend && j < jend && k < kend)
  {
    int ijk = i + j*jj + k*kk;
    if(k == kstart+1)
    {
      wt[ijk] -= ( cg0*((ci0*u[ijk-ii1-kk2] + ci1*u[ijk-ii1-kk1] + ci2*u[ijk-ii1] + ci3*u[ijk-ii1+kk1]) * (ci0*w[ijk-ii3] + ci1*w[ijk-ii2] + ci2*w[ijk-ii1] + ci3*w[ijk    ]))
                 + cg1*((ci0*u[ijk    -kk2] + ci1*u[ijk    -kk1] + ci2*u[ijk    ] + ci3*u[ijk    +kk1]) * (ci0*w[ijk-ii2] + ci1*w[ijk-ii1] + ci2*w[ijk    ] + ci3*w[ijk+ii1]))
                 + cg2*((ci0*u[ijk+ii1-kk2] + ci1*u[ijk+ii1-kk1] + ci2*u[ijk+ii1] + ci3*u[ijk+ii1+kk1]) * (ci0*w[ijk-ii1] + ci1*w[ijk    ] + ci2*w[ijk+ii1] + ci3*w[ijk+ii2]))
                 + cg3*((ci0*u[ijk+ii2-kk2] + ci1*u[ijk+ii2-kk1] + ci2*u[ijk+ii2] + ci3*u[ijk+ii2+kk1]) * (ci0*w[ijk    ] + ci1*w[ijk+ii1] + ci2*w[ijk+ii2] + ci3*w[ijk+ii3])) ) * cgi*dxi;

      wt[ijk] -= ( cg0*((ci0*v[ijk-jj1-kk2] + ci1*v[ijk-jj1-kk1] + ci2*v[ijk-jj1] + ci3*v[ijk-jj1+kk1]) * (ci0*w[ijk-jj3] + ci1*w[ijk-jj2] + ci2*w[ijk-jj1] + ci3*w[ijk    ]))
                 + cg1*((ci0*v[ijk    -kk2] + ci1*v[ijk    -kk1] + ci2*v[ijk    ] + ci3*v[ijk    +kk1]) * (ci0*w[ijk-jj2] + ci1*w[ijk-jj1] + ci2*w[ijk    ] + ci3*w[ijk+jj1]))
                 + cg2*((ci0*v[ijk+jj1-kk2] + ci1*v[ijk+jj1-kk1] + ci2*v[ijk+jj1] + ci3*v[ijk+jj1+kk1]) * (ci0*w[ijk-jj1] + ci1*w[ijk    ] + ci2*w[ijk+jj1] + ci3*w[ijk+jj2]))
                 + cg3*((ci0*v[ijk+jj2-kk2] + ci1*v[ijk+jj2-kk1] + ci2*v[ijk+jj2] + ci3*v[ijk+jj2+kk1]) * (ci0*w[ijk    ] + ci1*w[ijk+jj1] + ci2*w[ijk+jj2] + ci3*w[ijk+jj3])) ) * cgi*dyi;

      wt[ijk] -= ( cg0*((bi0*w[ijk-kk2] + bi1*w[ijk-kk1] + bi2*w[ijk    ] + bi3*w[ijk+kk1]) * (bi0*w[ijk-kk2] + bi1*w[ijk-kk1] + bi2*w[ijk    ] + bi3*w[ijk+kk1]))
                 + cg1*((ci0*w[ijk-kk2] + ci1*w[ijk-kk1] + ci2*w[ijk    ] + ci3*w[ijk+kk1]) * (ci0*w[ijk-kk2] + ci1*w[ijk-kk1] + ci2*w[ijk    ] + ci3*w[ijk+kk1]))
                 + cg2*((ci0*w[ijk-kk1] + ci1*w[ijk    ] + ci2*w[ijk+kk1] + ci3*w[ijk+kk2]) * (ci0*w[ijk-kk1] + ci1*w[ijk    ] + ci2*w[ijk+kk1] + ci3*w[ijk+kk2]))
                 + cg3*((ci0*w[ijk    ] + ci1*w[ijk+kk1] + ci2*w[ijk+kk2] + ci3*w[ijk+kk3]) * (ci0*w[ijk    ] + ci1*w[ijk+kk1] + ci2*w[ijk+kk2] + ci3*w[ijk+kk3])) )
                 * dzhi4[k];
    }
    else if(k == kend-1)
    {
      wt[ijk] -= ( cg0*((ci0*u[ijk-ii1-kk2] + ci1*u[ijk-ii1-kk1] + ci2*u[ijk-ii1] + ci3*u[ijk-ii1+kk1]) * (ci0*w[ijk-ii3] + ci1*w[ijk-ii2] + ci2*w[ijk-ii1] + ci3*w[ijk    ]))
                 + cg1*((ci0*u[ijk    -kk2] + ci1*u[ijk    -kk1] + ci2*u[ijk    ] + ci3*u[ijk    +kk1]) * (ci0*w[ijk-ii2] + ci1*w[ijk-ii1] + ci2*w[ijk    ] + ci3*w[ijk+ii1]))
                 + cg2*((ci0*u[ijk+ii1-kk2] + ci1*u[ijk+ii1-kk1] + ci2*u[ijk+ii1] + ci3*u[ijk+ii1+kk1]) * (ci0*w[ijk-ii1] + ci1*w[ijk    ] + ci2*w[ijk+ii1] + ci3*w[ijk+ii2]))
                 + cg3*((ci0*u[ijk+ii2-kk2] + ci1*u[ijk+ii2-kk1] + ci2*u[ijk+ii2] + ci3*u[ijk+ii2+kk1]) * (ci0*w[ijk    ] + ci1*w[ijk+ii1] + ci2*w[ijk+ii2] + ci3*w[ijk+ii3])) ) * cgi*dxi;

      wt[ijk] -= ( cg0*((ci0*v[ijk-jj1-kk2] + ci1*v[ijk-jj1-kk1] + ci2*v[ijk-jj1] + ci3*v[ijk-jj1+kk1]) * (ci0*w[ijk-jj3] + ci1*w[ijk-jj2] + ci2*w[ijk-jj1] + ci3*w[ijk    ]))
                 + cg1*((ci0*v[ijk    -kk2] + ci1*v[ijk    -kk1] + ci2*v[ijk    ] + ci3*v[ijk    +kk1]) * (ci0*w[ijk-jj2] + ci1*w[ijk-jj1] + ci2*w[ijk    ] + ci3*w[ijk+jj1]))
                 + cg2*((ci0*v[ijk+jj1-kk2] + ci1*v[ijk+jj1-kk1] + ci2*v[ijk+jj1] + ci3*v[ijk+jj1+kk1]) * (ci0*w[ijk-jj1] + ci1*w[ijk    ] + ci2*w[ijk+jj1] + ci3*w[ijk+jj2]))
                 + cg3*((ci0*v[ijk+jj2-kk2] + ci1*v[ijk+jj2-kk1] + ci2*v[ijk+jj2] + ci3*v[ijk+jj2+kk1]) * (ci0*w[ijk    ] + ci1*w[ijk+jj1] + ci2*w[ijk+jj2] + ci3*w[ijk+jj3])) ) * cgi*dyi;

      wt[ijk] -= ( cg0*((ci0*w[ijk-kk3] + ci1*w[ijk-kk2] + ci2*w[ijk-kk1] + ci3*w[ijk    ]) * (ci0*w[ijk-kk3] + ci1*w[ijk-kk2] + ci2*w[ijk-kk1] + ci3*w[ijk    ]))
                 + cg1*((ci0*w[ijk-kk2] + ci1*w[ijk-kk1] + ci2*w[ijk    ] + ci3*w[ijk+kk1]) * (ci0*w[ijk-kk2] + ci1*w[ijk-kk1] + ci2*w[ijk    ] + ci3*w[ijk+kk1]))
                 + cg2*((ci0*w[ijk-kk1] + ci1*w[ijk    ] + ci2*w[ijk+kk1] + ci3*w[ijk+kk2]) * (ci0*w[ijk-kk1] + ci1*w[ijk    ] + ci2*w[ijk+kk1] + ci3*w[ijk+kk2]))
                 + cg3*((ti0*w[ijk-kk1] + ti1*w[ijk    ] + ti2*w[ijk+kk1] + ti3*w[ijk+kk2]) * (ti0*w[ijk-kk1] + ti1*w[ijk    ] + ti2*w[ijk+kk1] + ti3*w[ijk+kk2])) )
                 * dzhi4[k];
    }
    else
    {
      wt[ijk] -= ( cg0*((ci0*u[ijk-ii1-kk2] + ci1*u[ijk-ii1-kk1] + ci2*u[ijk-ii1] + ci3*u[ijk-ii1+kk1]) * (ci0*w[ijk-ii3] + ci1*w[ijk-ii2] + ci2*w[ijk-ii1] + ci3*w[ijk    ]))
                 + cg1*((ci0*u[ijk    -kk2] + ci1*u[ijk    -kk1] + ci2*u[ijk    ] + ci3*u[ijk    +kk1]) * (ci0*w[ijk-ii2] + ci1*w[ijk-ii1] + ci2*w[ijk    ] + ci3*w[ijk+ii1]))
                 + cg2*((ci0*u[ijk+ii1-kk2] + ci1*u[ijk+ii1-kk1] + ci2*u[ijk+ii1] + ci3*u[ijk+ii1+kk1]) * (ci0*w[ijk-ii1] + ci1*w[ijk    ] + ci2*w[ijk+ii1] + ci3*w[ijk+ii2]))
                 + cg3*((ci0*u[ijk+ii2-kk2] + ci1*u[ijk+ii2-kk1] + ci2*u[ijk+ii2] + ci3*u[ijk+ii2+kk1]) * (ci0*w[ijk    ] + ci1*w[ijk+ii1] + ci2*w[ijk+ii2] + ci3*w[ijk+ii3])) ) * cgi*dxi;

      wt[ijk] -= ( cg0*((ci0*v[ijk-jj1-kk2] + ci1*v[ijk-jj1-kk1] + ci2*v[ijk-jj1] + ci3*v[ijk-jj1+kk1]) * (ci0*w[ijk-jj3] + ci1*w[ijk-jj2] + ci2*w[ijk-jj1] + ci3*w[ijk    ]))
                 + cg1*((ci0*v[ijk    -kk2] + ci1*v[ijk    -kk1] + ci2*v[ijk    ] + ci3*v[ijk    +kk1]) * (ci0*w[ijk-jj2] + ci1*w[ijk-jj1] + ci2*w[ijk    ] + ci3*w[ijk+jj1]))
                 + cg2*((ci0*v[ijk+jj1-kk2] + ci1*v[ijk+jj1-kk1] + ci2*v[ijk+jj1] + ci3*v[ijk+jj1+kk1]) * (ci0*w[ijk-jj1] + ci1*w[ijk    ] + ci2*w[ijk+jj1] + ci3*w[ijk+jj2]))
                 + cg3*((ci0*v[ijk+jj2-kk2] + ci1*v[ijk+jj2-kk1] + ci2*v[ijk+jj2] + ci3*v[ijk+jj2+kk1]) * (ci0*w[ijk    ] + ci1*w[ijk+jj1] + ci2*w[ijk+jj2] + ci3*w[ijk+jj3])) ) * cgi*dyi;

      wt[ijk] -= ( cg0*((ci0*w[ijk-kk3] + ci1*w[ijk-kk2] + ci2*w[ijk-kk1] + ci3*w[ijk    ]) * (ci0*w[ijk-kk3] + ci1*w[ijk-kk2] + ci2*w[ijk-kk1] + ci3*w[ijk    ]))
                 + cg1*((ci0*w[ijk-kk2] + ci1*w[ijk-kk1] + ci2*w[ijk    ] + ci3*w[ijk+kk1]) * (ci0*w[ijk-kk2] + ci1*w[ijk-kk1] + ci2*w[ijk    ] + ci3*w[ijk+kk1]))
                 + cg2*((ci0*w[ijk-kk1] + ci1*w[ijk    ] + ci2*w[ijk+kk1] + ci3*w[ijk+kk2]) * (ci0*w[ijk-kk1] + ci1*w[ijk    ] + ci2*w[ijk+kk1] + ci3*w[ijk+kk2]))
                 + cg3*((ci0*w[ijk    ] + ci1*w[ijk+kk1] + ci2*w[ijk+kk2] + ci3*w[ijk+kk3]) * (ci0*w[ijk    ] + ci1*w[ijk+kk1] + ci2*w[ijk+kk2] + ci3*w[ijk+kk3])) )
                 * dzhi4[k];
    }
  }
}

__global__ void advec_4_advecs(double * __restrict__ st, double * __restrict__ s, 
                               double * __restrict__ u, double * __restrict__ v, double * __restrict__ w,
                               double * __restrict__ dzi4, double dxi, double dyi, 
                               int jj, int kk,
                               int istart, int jstart, int kstart,
                               int iend,   int jend,   int kend)
{
  int i = blockIdx.x*blockDim.x + threadIdx.x + istart;
  int j = blockIdx.y*blockDim.y + threadIdx.y + jstart;
  int k = blockIdx.z + kstart;

  int ii1 = 1;
  int ii2 = 2;
  int ii3 = 3;
  int jj1 = 1*jj;
  int jj2 = 2*jj;
  int jj3 = 3*jj;
  int kk1 = 1*kk;
  int kk2 = 2*kk;
  int kk3 = 3*kk;

  if(i < iend && j < jend && k < kend)
  {
    int ijk = i + j*jj + k*kk;
    if(k == kstart)
    {
      st[ijk] -= ( cg0*(u[ijk-ii1] * (ci0*s[ijk-ii3] + ci1*s[ijk-ii2] + ci2*s[ijk-ii1] + ci3*s[ijk    ]))
                 + cg1*(u[ijk    ] * (ci0*s[ijk-ii2] + ci1*s[ijk-ii1] + ci2*s[ijk    ] + ci3*s[ijk+ii1]))
                 + cg2*(u[ijk+ii1] * (ci0*s[ijk-ii1] + ci1*s[ijk    ] + ci2*s[ijk+ii1] + ci3*s[ijk+ii2]))
                 + cg3*(u[ijk+ii2] * (ci0*s[ijk    ] + ci1*s[ijk+ii1] + ci2*s[ijk+ii2] + ci3*s[ijk+ii3])) ) * cgi*dxi;

      st[ijk] -= ( cg0*(v[ijk-jj1] * (ci0*s[ijk-jj3] + ci1*s[ijk-jj2] + ci2*s[ijk-jj1] + ci3*s[ijk    ]))
                 + cg1*(v[ijk    ] * (ci0*s[ijk-jj2] + ci1*s[ijk-jj1] + ci2*s[ijk    ] + ci3*s[ijk+jj1]))
                 + cg2*(v[ijk+jj1] * (ci0*s[ijk-jj1] + ci1*s[ijk    ] + ci2*s[ijk+jj1] + ci3*s[ijk+jj2]))
                 + cg3*(v[ijk+jj2] * (ci0*s[ijk    ] + ci1*s[ijk+jj1] + ci2*s[ijk+jj2] + ci3*s[ijk+jj3])) ) * cgi*dyi;

      st[ijk] -= ( cg0*(w[ijk-kk1] * (bi0*s[ijk-kk2] + bi1*s[ijk-kk1] + bi2*s[ijk    ] + bi3*s[ijk+kk1]))
                 + cg1*(w[ijk    ] * (ci0*s[ijk-kk2] + ci1*s[ijk-kk1] + ci2*s[ijk    ] + ci3*s[ijk+kk1]))
                 + cg2*(w[ijk+kk1] * (ci0*s[ijk-kk1] + ci1*s[ijk    ] + ci2*s[ijk+kk1] + ci3*s[ijk+kk2]))
                 + cg3*(w[ijk+kk2] * (ci0*s[ijk    ] + ci1*s[ijk+kk1] + ci2*s[ijk+kk2] + ci3*s[ijk+kk3])) )
                 * dzi4[k];
    }
    else if(k == kend-1)
    {
      st[ijk] -= ( cg0*(u[ijk-ii1] * (ci0*s[ijk-ii3] + ci1*s[ijk-ii2] + ci2*s[ijk-ii1] + ci3*s[ijk    ]))
                 + cg1*(u[ijk    ] * (ci0*s[ijk-ii2] + ci1*s[ijk-ii1] + ci2*s[ijk    ] + ci3*s[ijk+ii1]))
                 + cg2*(u[ijk+ii1] * (ci0*s[ijk-ii1] + ci1*s[ijk    ] + ci2*s[ijk+ii1] + ci3*s[ijk+ii2]))
                 + cg3*(u[ijk+ii2] * (ci0*s[ijk    ] + ci1*s[ijk+ii1] + ci2*s[ijk+ii2] + ci3*s[ijk+ii3])) ) * cgi*dxi;

      st[ijk] -= ( cg0*(v[ijk-jj1] * (ci0*s[ijk-jj3] + ci1*s[ijk-jj2] + ci2*s[ijk-jj1] + ci3*s[ijk    ]))
                 + cg1*(v[ijk    ] * (ci0*s[ijk-jj2] + ci1*s[ijk-jj1] + ci2*s[ijk    ] + ci3*s[ijk+jj1]))
                 + cg2*(v[ijk+jj1] * (ci0*s[ijk-jj1] + ci1*s[ijk    ] + ci2*s[ijk+jj1] + ci3*s[ijk+jj2]))
                 + cg3*(v[ijk+jj2] * (ci0*s[ijk    ] + ci1*s[ijk+jj1] + ci2*s[ijk+jj2] + ci3*s[ijk+jj3])) ) * cgi*dyi;

      st[ijk] -= ( cg0*(w[ijk-kk1] * (ci0*s[ijk-kk3] + ci1*s[ijk-kk2] + ci2*s[ijk-kk1] + ci3*s[ijk    ]))
                 + cg1*(w[ijk    ] * (ci0*s[ijk-kk2] + ci1*s[ijk-kk1] + ci2*s[ijk    ] + ci3*s[ijk+kk1]))
                 + cg2*(w[ijk+kk1] * (ci0*s[ijk-kk1] + ci1*s[ijk    ] + ci2*s[ijk+kk1] + ci3*s[ijk+kk2]))
                 + cg3*(w[ijk+kk2] * (ti0*s[ijk-kk1] + ti1*s[ijk    ] + ti2*s[ijk+kk1] + ti3*s[ijk+kk2])) )
                 * dzi4[k];
    }
    else
    {
      st[ijk] -= ( cg0*(u[ijk-ii1] * (ci0*s[ijk-ii3] + ci1*s[ijk-ii2] + ci2*s[ijk-ii1] + ci3*s[ijk    ]))
                 + cg1*(u[ijk    ] * (ci0*s[ijk-ii2] + ci1*s[ijk-ii1] + ci2*s[ijk    ] + ci3*s[ijk+ii1]))
                 + cg2*(u[ijk+ii1] * (ci0*s[ijk-ii1] + ci1*s[ijk    ] + ci2*s[ijk+ii1] + ci3*s[ijk+ii2]))
                 + cg3*(u[ijk+ii2] * (ci0*s[ijk    ] + ci1*s[ijk+ii1] + ci2*s[ijk+ii2] + ci3*s[ijk+ii3])) ) * cgi*dxi;

      st[ijk] -= ( cg0*(v[ijk-jj1] * (ci0*s[ijk-jj3] + ci1*s[ijk-jj2] + ci2*s[ijk-jj1] + ci3*s[ijk    ]))
                 + cg1*(v[ijk    ] * (ci0*s[ijk-jj2] + ci1*s[ijk-jj1] + ci2*s[ijk    ] + ci3*s[ijk+jj1]))
                 + cg2*(v[ijk+jj1] * (ci0*s[ijk-jj1] + ci1*s[ijk    ] + ci2*s[ijk+jj1] + ci3*s[ijk+jj2]))
                 + cg3*(v[ijk+jj2] * (ci0*s[ijk    ] + ci1*s[ijk+jj1] + ci2*s[ijk+jj2] + ci3*s[ijk+jj3])) ) * cgi*dyi;

      st[ijk] -= ( cg0*(w[ijk-kk1] * (ci0*s[ijk-kk3] + ci1*s[ijk-kk2] + ci2*s[ijk-kk1] + ci3*s[ijk    ]))
                 + cg1*(w[ijk    ] * (ci0*s[ijk-kk2] + ci1*s[ijk-kk1] + ci2*s[ijk    ] + ci3*s[ijk+kk1]))
                 + cg2*(w[ijk+kk1] * (ci0*s[ijk-kk1] + ci1*s[ijk    ] + ci2*s[ijk+kk1] + ci3*s[ijk+kk2]))
                 + cg3*(w[ijk+kk2] * (ci0*s[ijk    ] + ci1*s[ijk+kk1] + ci2*s[ijk+kk2] + ci3*s[ijk+kk3])) )
                 * dzi4[k];
    }
  }
}

__global__ void advec_4_calccfl(double * const __restrict__ tmp1,
                                const double * const __restrict__ u, const double * const __restrict__ v, const double * const __restrict__ w, 
                                const double * const __restrict__ dzi, const double dxi, const double dyi,
                                const int jj, const int kk,
                                const int istart, const int jstart, const int kstart,
                                const int iend, const int jend, const int kend)
{
  const int i = blockIdx.x*blockDim.x + threadIdx.x; 
  const int j = blockIdx.y*blockDim.y + threadIdx.y; 
  const int k = blockIdx.z; 

  const int ii1 = 1;
  const int ii2 = 2;
  const int jj1 = 1*jj;
  const int jj2 = 2*jj;
  const int kk1 = 1*kk;
  const int kk2 = 2*kk;

  const int ijk = i + j*jj + k*kk;

  if(i < iend && j < jend && k < kend)
    tmp1[ijk] = std::abs(ci0*u[ijk-ii1] + ci1*u[ijk] + ci2*u[ijk+ii1] + ci3*u[ijk+ii2])*dxi + 
                std::abs(ci0*v[ijk-jj1] + ci1*v[ijk] + ci2*v[ijk+jj1] + ci3*v[ijk+jj2])*dyi + 
                std::abs(ci0*w[ijk-kk1] + ci1*w[ijk] + ci2*w[ijk+kk1] + ci3*w[ijk+kk2])*dzi[k];
}

#ifdef USECUDA
void cadvec_4::exec()
{
  fields->forwardDevice();

  const int blocki = 128;
  const int blockj = 2;
  const int gridi  = grid->imax/blocki + (grid->imax%blocki > 0);
  const int gridj  = grid->jmax/blockj + (grid->jmax%blockj > 0);

  dim3 gridGPU (gridi, gridj, grid->kmax);
  dim3 blockGPU(blocki, blockj, 1);

  const double dxi = 1./grid->dx;
  const double dyi = 1./grid->dy;

  const int offs = grid->memoffset;

  advec_4_advecu<<<gridGPU, blockGPU>>>(&fields->ut->data_g[offs], &fields->u->data_g[offs], &fields->v->data_g[offs], 
                                        &fields->w->data_g[offs], grid->dzi4_g, dxi, dyi,
                                        grid->icellsp, grid->ijcellsp,
                                        grid->istart, grid->jstart, grid->kstart,
                                        grid->iend,   grid->jend, grid->kend);

  advec_4_advecv<<<gridGPU, blockGPU>>>(&fields->vt->data_g[offs], &fields->u->data_g[offs], &fields->v->data_g[offs], 
                                        &fields->w->data_g[offs], grid->dzi4_g, dxi, dyi,
                                        grid->icellsp, grid->ijcellsp,
                                        grid->istart, grid->jstart, grid->kstart,
                                        grid->iend,   grid->jend, grid->kend);

  advec_4_advecw<<<gridGPU, blockGPU>>>(&fields->wt->data_g[offs], &fields->u->data_g[offs], &fields->v->data_g[offs], 
                                        &fields->w->data_g[offs], grid->dzhi4_g, dxi, dyi,
                                        grid->icellsp, grid->ijcellsp,
                                        grid->istart, grid->jstart, grid->kstart,
                                        grid->iend,   grid->jend, grid->kend);

  for(fieldmap::const_iterator it = fields->st.begin(); it!=fields->st.end(); it++)
    advec_4_advecs<<<gridGPU, blockGPU>>>(&it->second->data_g[offs], &fields->s[it->first]->data_g[offs], 
                                          &fields->u->data_g[offs], &fields->v->data_g[offs], &fields->w->data_g[offs], 
                                          grid->dzi4_g, dxi, dyi,
                                          grid->icellsp, grid->ijcellsp,
                                          grid->istart, grid->jstart, grid->kstart,
                                          grid->iend,   grid->jend, grid->kend);

  cudaError_t error = cudaGetLastError();
  if(error != cudaSuccess)
    printf("CUDA ERROR ADV: %s\n", cudaGetErrorString(error));

  fields->backwardDevice();
}
#endif

#ifdef USECUDA
double cadvec_4::calccfl(double * u, double * v, double * w, double * dzi, double dt)
{
  const int blocki = 128;
  const int blockj = 2;
  const int gridi  = grid->icells/blocki + (grid->icells%blocki > 0);
  const int gridj  = grid->jcells/blockj + (grid->jcells%blockj > 0);
  double cfl = 0;

  dim3 gridGPU (gridi, gridj, grid->kcells);
  dim3 blockGPU(blocki, blockj, 1);

  const double dxi = 1./grid->dx;
  const double dyi = 1./grid->dy;

<<<<<<< HEAD
  const int offs = grid->memoffset;

  fields->forwardGPU();
=======
  fields->forwardDevice();
>>>>>>> 519ae778

  advec_4_calccfl<<<gridGPU, blockGPU>>>(&fields->a["tmp1"]->data_g[offs],
                                         &fields->u->data_g[offs], &fields->v->data_g[offs], &fields->w->data_g[offs],
                                         grid->dzi_g, dxi, dyi,
                                         grid->icellsp, grid->ijcellsp,
                                         grid->istart, grid->jstart, grid->kstart,
                                         grid->iend,   grid->jend,   grid->kend);

<<<<<<< HEAD
  cfl = grid->getmax_g(&fields->a["tmp1"]->data_g[offs], fields->a["tmp2"]->data_g); 
  grid->getmax(&cfl); 
  cfl = cfl*dt;
=======
  fields->backwardDevice();

  thrust::device_ptr<double> cfl_g = thrust::device_pointer_cast(fields->a["tmp1"]->data_g);
  cfl = thrust::reduce(cfl_g, cfl_g + grid->ncells, -1.0, thrust::maximum<double>()); 
>>>>>>> 519ae778

  cudaError error = cudaGetLastError();
  if(error != cudaSuccess)
    printf("CUDA ERROR CFL: %s\n", cudaGetErrorString(error));

  fields->backwardGPU();

  return cfl;
}
#endif<|MERGE_RESOLUTION|>--- conflicted
+++ resolved
@@ -450,13 +450,8 @@
   const double dxi = 1./grid->dx;
   const double dyi = 1./grid->dy;
 
-<<<<<<< HEAD
   const int offs = grid->memoffset;
 
-  fields->forwardGPU();
-=======
-  fields->forwardDevice();
->>>>>>> 519ae778
 
   advec_4_calccfl<<<gridGPU, blockGPU>>>(&fields->a["tmp1"]->data_g[offs],
                                          &fields->u->data_g[offs], &fields->v->data_g[offs], &fields->w->data_g[offs],
@@ -465,16 +460,9 @@
                                          grid->istart, grid->jstart, grid->kstart,
                                          grid->iend,   grid->jend,   grid->kend);
 
-<<<<<<< HEAD
   cfl = grid->getmax_g(&fields->a["tmp1"]->data_g[offs], fields->a["tmp2"]->data_g); 
   grid->getmax(&cfl); 
   cfl = cfl*dt;
-=======
-  fields->backwardDevice();
-
-  thrust::device_ptr<double> cfl_g = thrust::device_pointer_cast(fields->a["tmp1"]->data_g);
-  cfl = thrust::reduce(cfl_g, cfl_g + grid->ncells, -1.0, thrust::maximum<double>()); 
->>>>>>> 519ae778
 
   cudaError error = cudaGetLastError();
   if(error != cudaSuccess)
