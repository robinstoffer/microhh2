/*
 * MicroHH
 * Copyright (c) 2011-2015 Chiel van Heerwaarden
 * Copyright (c) 2011-2015 Thijs Heus
 * Copyright (c) 2014-2015 Bart van Stratum
 *
 * This file is part of MicroHH
 *
 * MicroHH is free software: you can redistribute it and/or modify
 * it under the terms of the GNU General Public License as published by
 * the Free Software Foundation, either version 3 of the License, or
 * (at your option) any later version.

 * MicroHH is distributed in the hope that it will be useful,
 * but WITHOUT ANY WARRANTY; without even the implied warranty of
 * MERCHANTABILITY or FITNESS FOR A PARTICULAR PURPOSE.  See the
 * GNU General Public License for more details.

 * You should have received a copy of the GNU General Public License
 * along with MicroHH.  If not, see <http://www.gnu.org/licenses/>.
 */

#include "timeloop.h"
#include "grid.h"
#include "master.h"
#include "fields.h"
#include "constants.h"
#include "tools.h"

namespace Timeloop_g
{
  /*
  __global__ void rk3_kernel(double * __restrict__ a, double * __restrict__ at, double dt,
                             const int substep, const int jj, const int kk,
                             const int istart, const int jstart, const int kstart,
                             const int iend, const int jend, const int kend)
  {
    const double cA[] = {0., -5./9., -153./128.};
    const double cB[] = {1./3., 15./16., 8./15.};
  
    const int i = blockIdx.x*blockDim.x + threadIdx.x + istart;
    const int j = blockIdx.y*blockDim.y + threadIdx.y + jstart;
    const int k = blockIdx.z + kstart;
  
    if(i < iend && j < jend && k < kend)
    {
      const int ijk = i + j*jj + k*kk;
      a[ijk] = a[ijk] + cB[substep]*dt*at[ijk];
  
      const int substepn = (substep+1) % 3;
      // substep 0 resets the tendencies, because cA[0] == 0
      at[ijk] = cA[substepn]*at[ijk];
    }
  }
  */
  
  template<int substep>
  __global__ void rk3(double * __restrict__ a, double * __restrict__ at, double dt,
                      const int jj, const int kk,
                      const int istart, const int jstart, const int kstart,
                      const int iend, const int jend, const int kend)
  {
    const int i = blockIdx.x*blockDim.x + threadIdx.x + istart;
    const int j = blockIdx.y*blockDim.y + threadIdx.y + jstart;
    const int k = blockIdx.z + kstart;
  
    // const double cA0 =  0.;
    const double cA1 = -5./9.;
    const double cA2 = -153./128.;
  
    const double cB0 =  1./ 3.;
    const double cB1 = 15./16.;
    const double cB2 =  8./15.;
  
    if(i < iend && j < jend && k < kend)
    {
      const int ijk = i + j*jj + k*kk;
  
      switch(substep)
      {
        case 0:
          a [ijk] = a[ijk] + cB0*dt*at[ijk];
          at[ijk] = cA1*at[ijk];
          break;
        case 1:
          a [ijk] = a[ijk] + cB1*dt*at[ijk];
          at[ijk] = cA2*at[ijk];
          break;
        case 2:
          a [ijk] = a[ijk] + cB2*dt*at[ijk];
          at[ijk] = 0.; 
          break;
      }
    }
  }
  
  template<int substep>
  __global__ void rk4(double * __restrict__ a, double * __restrict__ at, double dt,
                      const int jj, const int kk,
                      const int istart, const int jstart, const int kstart,
                      const int iend, const int jend, const int kend)
  {
    const int i = blockIdx.x*blockDim.x + threadIdx.x + istart;
    const int j = blockIdx.y*blockDim.y + threadIdx.y + jstart;
    const int k = blockIdx.z + kstart;
  
    // const double cA0 =   0.;
    const double cA1 = - 567301805773./1357537059087.;
    const double cA2 = -2404267990393./2016746695238.;
    const double cA3 = -3550918686646./2091501179385.;
    const double cA4 = -1275806237668./ 842570457699.;
  
    const double cB0 = 1432997174477./ 9575080441755.;
    const double cB1 = 5161836677717./13612068292357.;
    const double cB2 = 1720146321549./ 2090206949498.;
    const double cB3 = 3134564353537./ 4481467310338.;
    const double cB4 = 2277821191437./14882151754819.;
    
    if(i < iend && j < jend && k < kend)
    {
      const int ijk = i + j*jj + k*kk;
  
      switch(substep)
      {
        case 0:
          a [ijk] = a[ijk] + cB0*dt*at[ijk];
          at[ijk] = cA1*at[ijk];
          break;
        case 1:
          a [ijk] = a[ijk] + cB1*dt*at[ijk];
          at[ijk] = cA2*at[ijk];
          break;
        case 2:
          a [ijk] = a[ijk] + cB2*dt*at[ijk];
          at[ijk] = cA3*at[ijk]; 
          break;
        case 3:
          a [ijk] = a[ijk] + cB3*dt*at[ijk];
          at[ijk] = cA4*at[ijk]; 
          break;
        case 4:
          a [ijk] = a[ijk] + cB4*dt*at[ijk];
          at[ijk] = 0;
          break;
      }
    }
  }
}

#ifdef USECUDA
void Timeloop::exec()
{
  const int blocki = grid->iThreadBlock;
  const int blockj = grid->jThreadBlock;
  const int gridi = grid->imax/blocki + (grid->imax%blocki > 0);
  const int gridj = grid->jmax/blockj + (grid->jmax%blockj > 0);

  dim3 gridGPU (gridi, gridj, grid->kmax);
  dim3 blockGPU(blocki, blockj, 1);

  const int offs = grid->memoffset;

<<<<<<< HEAD
  if(substep==0) {
    rk3_kernel<0><<<gridGPU, blockGPU>>>(&a[offs], &at[offs], dt,
                                         grid->icellsp, grid->ijcellsp,
                                         grid->istart,  grid->jstart, grid->kstart,
                                         grid->iend,    grid->jend,   grid->kend); }
  else if(substep==1) {
    rk3_kernel<1><<<gridGPU, blockGPU>>>(&a[offs], &at[offs], dt,
                                         grid->icellsp, grid->ijcellsp,
                                         grid->istart,  grid->jstart, grid->kstart,
                                         grid->iend,    grid->jend,   grid->kend); }
  else if(substep==2) {
    rk3_kernel<2><<<gridGPU, blockGPU>>>(&a[offs], &at[offs], dt,
                                         grid->icellsp, grid->ijcellsp,
                                         grid->istart,  grid->jstart, grid->kstart,
                                         grid->iend,    grid->jend,   grid->kend); }

  cudaCheckError();

  /*
  rk3_kernel<<<gridGPU, blockGPU>>>(a, at, dt,
                                    substep, grid->icells, grid->ijcells,
                                    grid->istart, grid->jstart, grid->kstart,
                                    grid->iend, grid->jend, grid->kend);
                                    */
=======
  if(rkorder == 3)
  {
    for(FieldMap::const_iterator it = fields->at.begin(); it!=fields->at.end(); ++it)
    {
      if(substep == 0) {
        Timeloop_g::rk3<0><<<gridGPU, blockGPU>>>(&fields->ap[it->first]->data_g[offs], &it->second->data_g[offs], dt,
                                                  grid->icellsp, grid->ijcellsp,
                                                  grid->istart,  grid->jstart, grid->kstart,
                                                  grid->iend,    grid->jend,   grid->kend); }
      else if(substep == 1) {
        Timeloop_g::rk3<1><<<gridGPU, blockGPU>>>(&fields->ap[it->first]->data_g[offs], &it->second->data_g[offs], dt,
                                                  grid->icellsp, grid->ijcellsp,
                                                  grid->istart,  grid->jstart, grid->kstart,
                                                  grid->iend,    grid->jend,   grid->kend); }
      else if(substep == 2) {
        Timeloop_g::rk3<2><<<gridGPU, blockGPU>>>(&fields->ap[it->first]->data_g[offs], &it->second->data_g[offs], dt,
                                                  grid->icellsp, grid->ijcellsp,
                                                  grid->istart,  grid->jstart, grid->kstart,
                                                  grid->iend,    grid->jend,   grid->kend); }
    }
>>>>>>> 306b9c3f

    substep = (substep+1) % 3;

    /*
    rk3_kernel<<<gridGPU, blockGPU>>>(a, at, dt,
                                      substep, grid->icells, grid->ijcells,
                                      grid->istart, grid->jstart, grid->kstart,
                                      grid->iend, grid->jend, grid->kend);
                                      */
  }

  else if(rkorder == 4)
  {
    for(FieldMap::const_iterator it = fields->at.begin(); it!=fields->at.end(); ++it)
    {
      if(substep==0) {
        Timeloop_g::rk4<0><<<gridGPU, blockGPU>>>(&fields->ap[it->first]->data_g[offs], &it->second->data_g[offs], dt,
                                                  grid->icellsp, grid->ijcellsp,
                                                  grid->istart,  grid->jstart, grid->kstart,
                                                  grid->iend,    grid->jend,   grid->kend); }
      else if(substep==1) {
        Timeloop_g::rk4<1><<<gridGPU, blockGPU>>>(&fields->ap[it->first]->data_g[offs], &it->second->data_g[offs], dt,
                                                  grid->icellsp, grid->ijcellsp,
                                                  grid->istart,  grid->jstart, grid->kstart,
                                                  grid->iend,    grid->jend,   grid->kend); }
      else if(substep==2) {
        Timeloop_g::rk4<2><<<gridGPU, blockGPU>>>(&fields->ap[it->first]->data_g[offs], &it->second->data_g[offs], dt,
                                                  grid->icellsp, grid->ijcellsp,
                                                  grid->istart,  grid->jstart, grid->kstart,
                                                  grid->iend,    grid->jend,   grid->kend); }
      else if(substep==3) {
        Timeloop_g::rk4<3><<<gridGPU, blockGPU>>>(&fields->ap[it->first]->data_g[offs], &it->second->data_g[offs], dt,
                                                  grid->icellsp, grid->ijcellsp,
                                                  grid->istart,  grid->jstart, grid->kstart,
                                                  grid->iend,    grid->jend,   grid->kend); }
      else if(substep==4) {
        Timeloop_g::rk4<4><<<gridGPU, blockGPU>>>(&fields->ap[it->first]->data_g[offs], &it->second->data_g[offs], dt,
                                                  grid->icellsp, grid->ijcellsp,
                                                  grid->istart,  grid->jstart, grid->kstart,
                                                  grid->iend,    grid->jend,   grid->kend); }
    }

    substep = (substep+1) % 5;

    /*
    rk4_kernel<<<gridGPU, blockGPU>>>(a, at, dt,
                                      substep, grid->icells, grid->ijcells,
                                      grid->istart, grid->jstart, grid->kstart,
                                      grid->iend, grid->jend, grid->kend);
                                      */
  }

  cudaCheckError();
<<<<<<< HEAD

  /*
  rk4_kernel<<<gridGPU, blockGPU>>>(a, at, dt,
                                    substep, grid->icells, grid->ijcells,
                                    grid->istart, grid->jstart, grid->kstart,
                                    grid->iend, grid->jend, grid->kend);
                                    */
  return 0;
}
=======
}
#endif
>>>>>>> 306b9c3f
<|MERGE_RESOLUTION|>--- conflicted
+++ resolved
@@ -160,32 +160,6 @@
 
   const int offs = grid->memoffset;
 
-<<<<<<< HEAD
-  if(substep==0) {
-    rk3_kernel<0><<<gridGPU, blockGPU>>>(&a[offs], &at[offs], dt,
-                                         grid->icellsp, grid->ijcellsp,
-                                         grid->istart,  grid->jstart, grid->kstart,
-                                         grid->iend,    grid->jend,   grid->kend); }
-  else if(substep==1) {
-    rk3_kernel<1><<<gridGPU, blockGPU>>>(&a[offs], &at[offs], dt,
-                                         grid->icellsp, grid->ijcellsp,
-                                         grid->istart,  grid->jstart, grid->kstart,
-                                         grid->iend,    grid->jend,   grid->kend); }
-  else if(substep==2) {
-    rk3_kernel<2><<<gridGPU, blockGPU>>>(&a[offs], &at[offs], dt,
-                                         grid->icellsp, grid->ijcellsp,
-                                         grid->istart,  grid->jstart, grid->kstart,
-                                         grid->iend,    grid->jend,   grid->kend); }
-
-  cudaCheckError();
-
-  /*
-  rk3_kernel<<<gridGPU, blockGPU>>>(a, at, dt,
-                                    substep, grid->icells, grid->ijcells,
-                                    grid->istart, grid->jstart, grid->kstart,
-                                    grid->iend, grid->jend, grid->kend);
-                                    */
-=======
   if(rkorder == 3)
   {
     for(FieldMap::const_iterator it = fields->at.begin(); it!=fields->at.end(); ++it)
@@ -206,7 +180,6 @@
                                                   grid->istart,  grid->jstart, grid->kstart,
                                                   grid->iend,    grid->jend,   grid->kend); }
     }
->>>>>>> 306b9c3f
 
     substep = (substep+1) % 3;
 
@@ -260,17 +233,5 @@
   }
 
   cudaCheckError();
-<<<<<<< HEAD
-
-  /*
-  rk4_kernel<<<gridGPU, blockGPU>>>(a, at, dt,
-                                    substep, grid->icells, grid->ijcells,
-                                    grid->istart, grid->jstart, grid->kstart,
-                                    grid->iend, grid->jend, grid->kend);
-                                    */
-  return 0;
 }
-=======
-}
-#endif
->>>>>>> 306b9c3f
+#endif